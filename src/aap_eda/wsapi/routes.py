--- conflicted
+++ resolved
@@ -25,13 +25,8 @@
 wsapi_router = URLRouter(
     [
         path(f"{settings.API_PREFIX}/ws/", wsapi_router),
-<<<<<<< HEAD
-    ]
-)
-
-router = AllowedHostsOriginValidator(DrfAuthMiddlewareStack(wsapi_router))
-=======
         path("", default_router),
     ],
 )
->>>>>>> 7cb4167b
+
+router = AllowedHostsOriginValidator(DrfAuthMiddlewareStack(wsapi_router))