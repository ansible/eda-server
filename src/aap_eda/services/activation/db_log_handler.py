--- conflicted
+++ resolved
@@ -61,13 +61,8 @@
                 line = f"{dt} {line}"
 
             self.activation_instance_log_buffer.append(
-<<<<<<< HEAD
-                models.RulebookProcessLog(
-                    line_number=self.line_number,
-=======
                 models.ActivationInstanceLog(
                     line_number=self.num_of_log_lines(),
->>>>>>> 99a794dd
                     log=line,
                     activation_instance_id=self.activation_instance_id,
                     log_timestamp=log_timestamp,
