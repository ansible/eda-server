#  Copyright 2022 Red Hat, Inc.
#
#  Licensed under the Apache License, Version 2.0 (the "License");
#  you may not use this file except in compliance with the License.
#  You may obtain a copy of the License at
#
#      http://www.apache.org/licenses/LICENSE-2.0
#
#  Unless required by applicable law or agreed to in writing, software
#  distributed under the License is distributed on an "AS IS" BASIS,
#  WITHOUT WARRANTIES OR CONDITIONS OF ANY KIND, either express or implied.
#  See the License for the specific language governing permissions and
#  limitations under the License.
"""
Django settings.

For more information on this file, see
https://docs.djangoproject.com/en/4.1/topics/settings/

For the full list of settings and their values, see
https://docs.djangoproject.com/en/4.1/ref/settings/

Quick-start development settings - unsuitable for production
See https://docs.djangoproject.com/en/4.1/howto/deployment/checklist/

Common settings:

The following values can be defined as well as environment variables
with the prefix EDA_:

* SETTINGS_FILE - An path to file to load settings from
    Default: /etc/eda/settings.yaml
* SECRET_KEY - A Django secret key.
* SECRET_KEY_FILE - A file path to load Django secret key from.
    Example:
      export SECRET_KEY_FILE=/etc/eda
* DEBUG
* ALLOWED_HOSTS - A list of allowed hostnames or
    a comma separated string.
    Ex: export EDA_ALLOWED_HOSTS="localhost,127.0.0.1"
    Ex: export EDA_ALLOWED_HOSTS='["localhost", "127.0.0.1"]'
* SESSION_COOKIE_AGE - Session cookie expiration time

Database settings:

* DB_HOST - Database hostname (default: "127.0.0.1")
* DB_PORT - Database port (default: 5432)
* DB_USER - Database username (default: "postgres")
* DB_PASSWORD - Database user password (default: None)
* DB_NAME - Database name (default: "eda")

Redis queue settings:

* MQ_UNIX_SOCKET_PATH - Redis unix socket path, mutually exclusive with
    host and port (default: None)
* MQ_HOST - Redis queue hostname (default: "127.0.0.1")
* MQ_PORT - Redis queue port (default: 6379)
* MQ_DB - Redis queue database (default: 0)


Podman settings:
PODMAN_MOUNTS - A list of dicts with mount options. Each dict must contain
    the following keys: source, target, type.
    Look at https://docs.podman.io/en/v4.4/markdown/options/mount.html
    for more information.
    Example:
      export PODMAN_MOUNTS='@json [{"source": "/var/run/containers/storage",
                             "target": "/var/run/containers/storage",
                             "type": "bind"}]'

"""
import os

import dynaconf
from django.core.exceptions import ImproperlyConfigured
from split_settings.tools import include

default_settings_file = "/etc/eda/settings.yaml"

settings = dynaconf.Dynaconf(
    envvar="EDA_SETTINGS_FILE",
    envvar_prefix="EDA",
    settings_file=default_settings_file,
)


# ---------------------------------------------------------
# DJANGO SETTINGS
# ---------------------------------------------------------
def _get_secret_key() -> str:
    secret_key = settings.get("SECRET_KEY")
    secret_key_file = settings.get("SECRET_KEY_FILE")
    if secret_key and secret_key_file:
        raise ImproperlyConfigured(
            'Settings parameters "SECRET_KEY" and "SECRET_KEY_FILE"'
            " are mutually exclusive."
        )
    if secret_key:
        return secret_key
    if secret_key_file:
        with open(secret_key_file) as fp:
            return fp.read().strip()
    raise ImproperlyConfigured(
        'Either "SECRET_KEY" or "SECRET_KEY_FILE" settings'
        " parameters must be set."
    )


SECRET_KEY = _get_secret_key()

DEBUG = settings.get("DEBUG", False)

ALLOWED_HOSTS = settings.get("ALLOWED_HOSTS", [])
ALLOWED_HOSTS = (
    ALLOWED_HOSTS.split(",")
    if isinstance(ALLOWED_HOSTS, str)
    else ALLOWED_HOSTS
)
# A list or a comma separated string of allowed origins for CSRF protection
# in the form of [scheme://]host[:port]. Supports wildcards.
# More info: https://docs.djangoproject.com/en/4.2/ref/settings/#csrf-trusted-origins  # noqa: E501
CSRF_TRUSTED_ORIGINS = settings.get("CSRF_TRUSTED_ORIGINS", [])
CSRF_TRUSTED_ORIGINS = (
    CSRF_TRUSTED_ORIGINS.split(",")
    if isinstance(CSRF_TRUSTED_ORIGINS, str)
    else CSRF_TRUSTED_ORIGINS
)

# Session settings
SESSION_COOKIE_AGE = settings.get("SESSION_COOKIE_AGE", 1800)
SESSION_SAVE_EVERY_REQUEST = True

# Application definition
INSTALLED_APPS = [
    "daphne",
    # Django apps
    "django.contrib.auth",
    "django.contrib.contenttypes",
    "django.contrib.sessions",
    "django.contrib.staticfiles",
    # Third party apps
    "rest_framework",
    "drf_spectacular",
    "django_rq",
    "django_filters",
    # Experimental LDAP Auth https://issues.redhat.com/browse/AAP-16938
    "ansible_base.authentication",
    # Local apps
    "aap_eda.api",
    "aap_eda.core",
]

MIDDLEWARE = [
    "django.middleware.security.SecurityMiddleware",
    "django.contrib.sessions.middleware.SessionMiddleware",
    "django.middleware.locale.LocaleMiddleware",
    "django.middleware.common.CommonMiddleware",
    "django.middleware.csrf.CsrfViewMiddleware",
    # <- Experimental LDAP Auth https://issues.redhat.com/browse/AAP-16938
    "ansible_base.authentication.middleware.AuthenticatorBackendMiddleware",
    # ->
    "django.contrib.auth.middleware.AuthenticationMiddleware",
    "django.middleware.clickjacking.XFrameOptionsMiddleware",
]

ROOT_URLCONF = "aap_eda.urls"

TEMPLATES = [
    {
        "BACKEND": "django.template.backends.django.DjangoTemplates",
        "DIRS": [],
        "APP_DIRS": True,
        "OPTIONS": {
            "context_processors": [
                "django.template.context_processors.debug",
                "django.template.context_processors.request",
                "django.contrib.auth.context_processors.auth",
            ],
        },
    },
]

WSGI_APPLICATION = "aap_eda.wsgi.application"

ASGI_APPLICATION = "aap_eda.asgi.application"


# Database
# https://docs.djangoproject.com/en/4.1/ref/settings/#databases

DATABASES = {
    "default": {
        "ENGINE": "django.db.backends.postgresql",
        "HOST": settings.get("DB_HOST", "127.0.0.1"),
        "PORT": settings.get("DB_PORT", 5432),
        "USER": settings.get("DB_USER", "postgres"),
        "PASSWORD": settings.get("DB_PASSWORD"),
        "NAME": settings.get("DB_NAME", "eda"),
    }
}


# Password validation
# https://docs.djangoproject.com/en/4.1/ref/settings/#auth-password-validators

AUTH_PASSWORD_VALIDATORS = [
    {
        "NAME": "django.contrib.auth.password_validation.UserAttributeSimilarityValidator",  # noqa: E501
    },
    {
        "NAME": "django.contrib.auth.password_validation.MinimumLengthValidator",  # noqa: E501
    },
    {
        "NAME": "django.contrib.auth.password_validation.CommonPasswordValidator",  # noqa: E501
    },
    {
        "NAME": "django.contrib.auth.password_validation.NumericPasswordValidator",  # noqa: E501
    },
]


# Internationalization
# https://docs.djangoproject.com/en/4.1/topics/i18n/

LANGUAGE_CODE = "en-us"

USE_I18N = True

TIME_ZONE = "UTC"

USE_TZ = True


# Static files (CSS, JavaScript, Images)
# https://docs.djangoproject.com/en/4.1/howto/static-files/

STATIC_URL = "static/"

MEDIA_ROOT = settings.get("MEDIA_ROOT", "/var/lib/eda/files")

# Default primary key field type
# https://docs.djangoproject.com/en/4.1/ref/settings/#default-auto-field

DEFAULT_AUTO_FIELD = "django.db.models.BigAutoField"

AUTH_USER_MODEL = "core.User"

REST_FRAMEWORK = {
    "DEFAULT_SCHEMA_CLASS": "drf_spectacular.openapi.AutoSchema",
    "DEFAULT_PAGINATION_CLASS": "aap_eda.api.pagination.DefaultPagination",
    "PAGE_SIZE": 20,
    "DEFAULT_AUTHENTICATION_CLASSES": [
        "aap_eda.api.authentication.SessionAuthentication",
        "rest_framework.authentication.BasicAuthentication",
    ],
    "DEFAULT_PERMISSION_CLASSES": [
        "rest_framework.permissions.IsAuthenticated",
        "aap_eda.api.permissions.RoleBasedPermission",
    ],
    "TEST_REQUEST_DEFAULT_FORMAT": "json",
    "EXCEPTION_HANDLER": "aap_eda.api.exceptions.api_fallback_handler",
}

# ---------------------------------------------------------
# TASKING SETTINGS
# ---------------------------------------------------------
RQ = {
    "QUEUE_CLASS": "aap_eda.core.tasking.Queue",
    "JOB_CLASS": "aap_eda.core.tasking.Job",
}

RQ_UNIX_SOCKET_PATH = settings.get("MQ_UNIX_SOCKET_PATH", None)

if RQ_UNIX_SOCKET_PATH:
    RQ_QUEUES = {
        "default": {
            "UNIX_SOCKET_PATH": RQ_UNIX_SOCKET_PATH,
            "DEFAULT_TIMEOUT": 300,
        },
        "activation": {
            "UNIX_SOCKET_PATH": RQ_UNIX_SOCKET_PATH,
            "DEFAULT_TIMEOUT": 120,
        },
    }
else:
    RQ_QUEUES = {
        "default": {
            "HOST": settings.get("MQ_HOST", "localhost"),
            "PORT": settings.get("MQ_PORT", 6379),
            "DEFAULT_TIMEOUT": 300,
        },
        "activation": {
            "HOST": settings.get("MQ_HOST", "localhost"),
            "PORT": settings.get("MQ_PORT", 6379),
            "DEFAULT_TIMEOUT": 120,
        },
    }
RQ_QUEUES["default"]["DB"] = settings.get("MQ_DB", 0)
RQ_QUEUES["activation"]["DB"] = settings.get("MQ_DB", 0)

RQ_STARTUP_JOBS = []
RQ_PERIODIC_JOBS = [
    {"func": "aap_eda.tasks.orchestrator.monitor_activations", "interval": 5},
    {"func": "aap_eda.tasks.project.monitor_project_tasks", "interval": 30},
]
RQ_CRON_JOBS = []
RQ_SCHEDULER_JOB_INTERVAL = settings.get("SCHEDULER_JOB_INTERVAL", 5)

# ---------------------------------------------------------
# APPLICATION SETTINGS
# ---------------------------------------------------------

API_PREFIX = settings.get("API_PREFIX", "api/eda").strip("/")

SPECTACULAR_SETTINGS = {
    "TITLE": "Event Driven Ansible API",
    "VERSION": "1.0.0",
    "SERVE_INCLUDE_SCHEMA": False,
    "SCHEMA_PATH_PREFIX": f"/{API_PREFIX}/v[0-9]",
    "SCHEMA_PATH_PREFIX_TRIM": True,
    "SERVERS": [{"url": f"/{API_PREFIX}/v1"}],
    "PREPROCESSING_HOOKS": [
        "aap_eda.api.openapi.preprocess_filter_api_routes"
    ],
}

# ---------------------------------------------------------
# LOGGING SETTINGS
# ---------------------------------------------------------

APP_LOG_LEVEL = settings.get("APP_LOG_LEVEL", "INFO")

LOGGING = {
    "version": 1,
    "disable_existing_loggers": False,
    "formatters": {
        "simple": {
            "format": "{asctime} {name} {levelname:<8} {message}",
            "style": "{",
        },
    },
    "handlers": {
        "console": {"class": "logging.StreamHandler", "formatter": "simple"},
    },
    "root": {"handlers": ["console"], "level": "WARNING"},
    "loggers": {
        "django": {
            "handlers": ["console"],
            "level": "WARNING",
            "propagate": False,
        },
        "django.request": {
            "handlers": ["console"],
            "level": "INFO",
            "propagate": False,
        },
        "django.channels.server": {
            "handlers": ["console"],
            "level": "INFO",
            "propagate": False,
        },
        "aap_eda": {
            "handlers": ["console"],
            "level": APP_LOG_LEVEL,
            "propagate": False,
        },
        # Experimental LDAP Integration
        # https://issues.redhat.com/browse/AAP-16938
        "ansible_base": {
            "handlers": ["console"],
            "level": "INFO",
            "propagate": False,
        },
    },
}

# ---------------------------------------------------------
# CONTROLLER SETTINGS
# ---------------------------------------------------------

EDA_CONTROLLER_URL = settings.get("CONTROLLER_URL", "default_controller_url")
EDA_CONTROLLER_TOKEN = settings.get(
    "CONTROLLER_TOKEN", "default_controller_token"
)
EDA_CONTROLLER_SSL_VERIFY = settings.get("CONTROLLER_SSL_VERIFY", "yes")

# ---------------------------------------------------------
# DEPLOYMENT SETTINGS
# ---------------------------------------------------------

DEPLOYMENT_TYPE = settings.get("DEPLOYMENT_TYPE", "podman")
WEBSOCKET_BASE_URL = settings.get("WEBSOCKET_BASE_URL", "ws://localhost:8000")
WEBSOCKET_SSL_VERIFY = settings.get("WEBSOCKET_SSL_VERIFY", "yes")
PODMAN_SOCKET_URL = settings.get("PODMAN_SOCKET_URL", None)
PODMAN_MEM_LIMIT = settings.get("PODMAN_MEM_LIMIT", "200m")
PODMAN_ENV_VARS = settings.get("PODMAN_ENV_VARS", {})
PODMAN_MOUNTS = settings.get("PODMAN_MOUNTS", [])
PODMAN_EXTRA_ARGS = settings.get("PODMAN_EXTRA_ARGS", {})
DEFAULT_PULL_POLICY = settings.get("DEFAULT_PULL_POLICY", "Always")
CONTAINER_NAME_PREFIX = settings.get("CONTAINER_NAME_PREFIX", "eda")

# ---------------------------------------------------------
# RULEBOOK LIVENESS SETTINGS
# ---------------------------------------------------------

RULEBOOK_LIVENESS_CHECK_SECONDS = int(
    settings.get("RULEBOOK_LIVENESS_CHECK_SECONDS", 300)
)
RULEBOOK_LIVENESS_TIMEOUT_SECONDS = (
    int(settings.get("RULEBOOK_LIVENESS_TIMEOUT_SECONDS", 310))
    + RULEBOOK_LIVENESS_CHECK_SECONDS
)
ACTIVATION_RESTART_SECONDS_ON_COMPLETE = int(
    settings.get("ACTIVATION_RESTART_SECONDS_ON_COMPLETE", 0)
)
ACTIVATION_RESTART_SECONDS_ON_FAILURE = int(
    settings.get("ACTIVATION_RESTART_SECONDS_ON_FAILURE", 60)
)
ACTIVATION_MAX_RESTARTS_ON_FAILURE = int(
    settings.get("ACTIVATION_MAX_RESTARTS_ON_FAILURE", 5)
)
MAX_RUNNING_ACTIVATIONS = int(settings.get("MAX_RUNNING_ACTIVATIONS", 5))

# ---------------------------------------------------------
# RULEBOOK ENGINE LOG LEVEL
# ---------------------------------------------------------
ANSIBLE_RULEBOOK_LOG_LEVEL = settings.get("ANSIBLE_RULEBOOK_LOG_LEVEL", "-v")
ANSIBLE_RULEBOOK_FLUSH_AFTER = settings.get("ANSIBLE_RULEBOOK_FLUSH_AFTER", 1)

# Experimental LDAP Integration https://issues.redhat.com/browse/AAP-16938
# ---------------------------------------------------------
# DJANGO ANSIBLE BASE SETTINGS
# ---------------------------------------------------------
ANSIBLE_BASE_AUTHENTICATOR_CLASS_PREFIXES = [
    "aap_eda.core.authenticator_plugins"
]
AUTHENTICATION_BACKENDS = [
    "ansible_base.authentication.backend.AnsibleBaseAuth",
    "django.contrib.auth.backends.ModelBackend",
]
<<<<<<< HEAD
ANSIBLE_BASE_FEATURES = {
    "AUTHENTICATION": True,
    "FILTERING": False,
    "SWAGGER": False,
}

from ansible_base import settings  # noqa: E402

settings_file = os.path.join(
    os.path.dirname(settings.__file__), "dynamic_settings.py"
)
include(settings_file)
=======

from ansible_base.lib import dynamic_config  # noqa: E402

dab_settings = os.path.join(
    os.path.dirname(dynamic_config.__file__), "dynamic_settings.py"
)
include(dab_settings)
>>>>>>> cdd12d1c
<|MERGE_RESOLUTION|>--- conflicted
+++ resolved
@@ -438,25 +438,10 @@
     "ansible_base.authentication.backend.AnsibleBaseAuth",
     "django.contrib.auth.backends.ModelBackend",
 ]
-<<<<<<< HEAD
-ANSIBLE_BASE_FEATURES = {
-    "AUTHENTICATION": True,
-    "FILTERING": False,
-    "SWAGGER": False,
-}
-
-from ansible_base import settings  # noqa: E402
-
-settings_file = os.path.join(
-    os.path.dirname(settings.__file__), "dynamic_settings.py"
-)
-include(settings_file)
-=======
 
 from ansible_base.lib import dynamic_config  # noqa: E402
 
 dab_settings = os.path.join(
     os.path.dirname(dynamic_config.__file__), "dynamic_settings.py"
 )
-include(dab_settings)
->>>>>>> cdd12d1c
+include(dab_settings)