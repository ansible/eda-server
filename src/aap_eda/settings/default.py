--- conflicted
+++ resolved
@@ -70,10 +70,7 @@
 
 """
 import os
-<<<<<<< HEAD
-=======
 from datetime import timedelta
->>>>>>> 99a794dd
 
 import dynaconf
 from django.core.exceptions import ImproperlyConfigured
@@ -270,11 +267,8 @@
     "DEFAULT_AUTHENTICATION_CLASSES": [
         "aap_eda.api.authentication.SessionAuthentication",
         "rest_framework.authentication.BasicAuthentication",
-<<<<<<< HEAD
         "ansible_base.jwt_consumer.eda.auth.EDAJWTAuthentication",
-=======
         "rest_framework_simplejwt.authentication.JWTAuthentication",
->>>>>>> 99a794dd
     ],
     "DEFAULT_PERMISSION_CLASSES": [
         "rest_framework.permissions.IsAuthenticated",
@@ -470,7 +464,6 @@
 dab_settings = os.path.join(
     os.path.dirname(dynamic_config.__file__), "dynamic_settings.py"
 )
-<<<<<<< HEAD
 include(dab_settings)
 
 # ---------------------------------------------------------
@@ -481,7 +474,4 @@
 )
 ANSIBLE_BASE_JWT_KEY = settings.get(
     "ANSIBLE_BASE_JWT_KEY", "https://localhost"
-)
-=======
-include(dab_settings)
->>>>>>> 99a794dd
+)