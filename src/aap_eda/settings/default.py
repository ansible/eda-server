#  Copyright 2022 Red Hat, Inc.
#
#  Licensed under the Apache License, Version 2.0 (the "License");
#  you may not use this file except in compliance with the License.
#  You may obtain a copy of the License at
#
#      http://www.apache.org/licenses/LICENSE-2.0
#
#  Unless required by applicable law or agreed to in writing, software
#  distributed under the License is distributed on an "AS IS" BASIS,
#  WITHOUT WARRANTIES OR CONDITIONS OF ANY KIND, either express or implied.
#  See the License for the specific language governing permissions and
#  limitations under the License.
"""
Django settings.

For more information on this file, see
https://docs.djangoproject.com/en/4.1/topics/settings/

For the full list of settings and their values, see
https://docs.djangoproject.com/en/4.1/ref/settings/

Quick-start development settings - unsuitable for production
See https://docs.djangoproject.com/en/4.1/howto/deployment/checklist/

Common settings:

The following values can be defined as well as environment variables
with the prefix EDA_:

* SETTINGS_FILE - An path to file to load settings from
    Default: /etc/eda/settings.yaml
* SECRET_KEY - A Django secret key.
* SECRET_KEY_FILE - A file path to load Django secret key from.
    Example:
      export SECRET_KEY_FILE=/etc/eda
* DEBUG
* ALLOWED_HOSTS - A list of allowed hostnames or
    a comma separated string.
    Ex: export EDA_ALLOWED_HOSTS="localhost,127.0.0.1"
    Ex: export EDA_ALLOWED_HOSTS='["localhost", "127.0.0.1"]'
* SESSION_COOKIE_AGE - Session cookie expiration time

Database settings:

* DB_HOST - Database hostname (default: "127.0.0.1")
* DB_PORT - Database port (default: 5432)
* DB_USER - Database username (default: "postgres")
* DB_PASSWORD - Database user password (default: None)
* DB_NAME - Database name (default: "eda")

Redis queue settings:

* MQ_UNIX_SOCKET_PATH - Redis unix socket path, mutually exclusive with
    host and port (default: None)
* MQ_HOST - Redis queue hostname (default: "127.0.0.1")
* MQ_PORT - Redis queue port (default: 6379)
* MQ_DB - Redis queue database (default: 0)


Podman settings:
PODMAN_MOUNTS - A list of dicts with mount options. Each dict must contain
    the following keys: source, target, type.
    Look at https://docs.podman.io/en/v4.4/markdown/options/mount.html
    for more information.
    Example:
      export PODMAN_MOUNTS='@json [{"source": "/var/run/containers/storage",
                             "target": "/var/run/containers/storage",
                             "type": "bind"}]'

"""
import os
from datetime import timedelta

import dynaconf
from django.core.exceptions import ImproperlyConfigured
from split_settings.tools import include

from aap_eda.core.enums import RulebookProcessLogLevel

default_settings_file = "/etc/eda/settings.yaml"

settings = dynaconf.Dynaconf(
    envvar="EDA_SETTINGS_FILE",
    envvar_prefix="EDA",
    settings_file=default_settings_file,
)


# ---------------------------------------------------------
# DJANGO SETTINGS
# ---------------------------------------------------------
def _get_secret_key() -> str:
    secret_key = settings.get("SECRET_KEY")
    secret_key_file = settings.get("SECRET_KEY_FILE")
    if secret_key and secret_key_file:
        raise ImproperlyConfigured(
            'Settings parameters "SECRET_KEY" and "SECRET_KEY_FILE"'
            " are mutually exclusive."
        )
    if secret_key:
        return secret_key
    if secret_key_file:
        with open(secret_key_file) as fp:
            return fp.read().strip()
    raise ImproperlyConfigured(
        'Either "SECRET_KEY" or "SECRET_KEY_FILE" settings'
        " parameters must be set."
    )


SECRET_KEY = _get_secret_key()

DEBUG = settings.get("DEBUG", False)

ALLOWED_HOSTS = settings.get("ALLOWED_HOSTS", [])
ALLOWED_HOSTS = (
    ALLOWED_HOSTS.split(",")
    if isinstance(ALLOWED_HOSTS, str)
    else ALLOWED_HOSTS
)
# A list or a comma separated string of allowed origins for CSRF protection
# in the form of [scheme://]host[:port]. Supports wildcards.
# More info: https://docs.djangoproject.com/en/4.2/ref/settings/#csrf-trusted-origins  # noqa: E501
CSRF_TRUSTED_ORIGINS = settings.get("CSRF_TRUSTED_ORIGINS", [])
CSRF_TRUSTED_ORIGINS = (
    CSRF_TRUSTED_ORIGINS.split(",")
    if isinstance(CSRF_TRUSTED_ORIGINS, str)
    else CSRF_TRUSTED_ORIGINS
)

# Session settings
SESSION_COOKIE_AGE = settings.get("SESSION_COOKIE_AGE", 1800)
SESSION_SAVE_EVERY_REQUEST = True

# JWT token lifetime
JWT_ACCESS_TOKEN_LIFETIME_MINUTES = settings.get(
    "JWT_ACCESS_TOKEN_LIFETIME_MINUTES",
    60,
)
JWT_REFRESH_TOKEN_LIFETIME_DAYS = settings.get(
    "JWT_REFRESH_TOKEN_LIFETIME_DAYS",
    365,
)
SIMPLE_JWT = {
    "ACCESS_TOKEN_LIFETIME": timedelta(
        minutes=JWT_ACCESS_TOKEN_LIFETIME_MINUTES,
    ),
    "REFRESH_TOKEN_LIFETIME": timedelta(days=JWT_REFRESH_TOKEN_LIFETIME_DAYS),
}

# Application definition
INSTALLED_APPS = [
    "daphne",
    # Django apps
    "django.contrib.auth",
    "django.contrib.contenttypes",
    "django.contrib.sessions",
    "django.contrib.staticfiles",
    # Third party apps
    "rest_framework",
    "drf_spectacular",
    "django_rq",
    "django_filters",
<<<<<<< HEAD
    # Experimental LDAP Auth https://issues.redhat.com/browse/AAP-16938
    "ansible_base.authentication",
    "ansible_base.rbac",
=======
>>>>>>> 543a3d97
    "ansible_base.resource_registry",
    # Local apps
    "aap_eda.api",
    "aap_eda.core",
]

MIDDLEWARE = [
    "django.middleware.security.SecurityMiddleware",
    "django.contrib.sessions.middleware.SessionMiddleware",
    "django.middleware.locale.LocaleMiddleware",
    "django.middleware.common.CommonMiddleware",
    "django.middleware.csrf.CsrfViewMiddleware",
    "django.contrib.auth.middleware.AuthenticationMiddleware",
    "django.middleware.clickjacking.XFrameOptionsMiddleware",
]

ROOT_URLCONF = "aap_eda.urls"

TEMPLATES = [
    {
        "BACKEND": "django.template.backends.django.DjangoTemplates",
        "DIRS": [],
        "APP_DIRS": True,
        "OPTIONS": {
            "context_processors": [
                "django.template.context_processors.debug",
                "django.template.context_processors.request",
                "django.contrib.auth.context_processors.auth",
            ],
        },
    },
]

WSGI_APPLICATION = "aap_eda.wsgi.application"

ASGI_APPLICATION = "aap_eda.asgi.application"


# Database
# https://docs.djangoproject.com/en/4.1/ref/settings/#databases

DATABASES = {
    "default": {
        "ENGINE": "django.db.backends.postgresql",
        "HOST": settings.get("DB_HOST", "127.0.0.1"),
        "PORT": settings.get("DB_PORT", 5432),
        "USER": settings.get("DB_USER", "postgres"),
        "PASSWORD": settings.get("DB_PASSWORD"),
        "NAME": settings.get("DB_NAME", "eda"),
    }
}


# Password validation
# https://docs.djangoproject.com/en/4.1/ref/settings/#auth-password-validators

AUTH_PASSWORD_VALIDATORS = [
    {
        "NAME": "django.contrib.auth.password_validation.UserAttributeSimilarityValidator",  # noqa: E501
    },
    {
        "NAME": "django.contrib.auth.password_validation.MinimumLengthValidator",  # noqa: E501
    },
    {
        "NAME": "django.contrib.auth.password_validation.CommonPasswordValidator",  # noqa: E501
    },
    {
        "NAME": "django.contrib.auth.password_validation.NumericPasswordValidator",  # noqa: E501
    },
]


# Internationalization
# https://docs.djangoproject.com/en/4.1/topics/i18n/

LANGUAGE_CODE = "en-us"

USE_I18N = True

TIME_ZONE = "UTC"

USE_TZ = True


# Static files (CSS, JavaScript, Images)
# https://docs.djangoproject.com/en/4.1/howto/static-files/

STATIC_URL = "static/"

MEDIA_ROOT = settings.get("MEDIA_ROOT", "/var/lib/eda/files")

# Default primary key field type
# https://docs.djangoproject.com/en/4.1/ref/settings/#default-auto-field

DEFAULT_AUTO_FIELD = "django.db.models.BigAutoField"

AUTH_USER_MODEL = "core.User"

REST_FRAMEWORK = {
    "DEFAULT_SCHEMA_CLASS": "drf_spectacular.openapi.AutoSchema",
    "DEFAULT_PAGINATION_CLASS": "aap_eda.api.pagination.DefaultPagination",
    "PAGE_SIZE": 20,
    "DEFAULT_AUTHENTICATION_CLASSES": [
        "aap_eda.api.authentication.SessionAuthentication",
        "rest_framework.authentication.BasicAuthentication",
        "rest_framework_simplejwt.authentication.JWTAuthentication",
        "ansible_base.jwt_consumer.eda.auth.EDAJWTAuthentication",
    ],
    "DEFAULT_PERMISSION_CLASSES": [
        "rest_framework.permissions.IsAuthenticated",
        "ansible_base.rbac.api.permissions.AnsibleBaseObjectPermissions",
    ],
    "TEST_REQUEST_DEFAULT_FORMAT": "json",
    "EXCEPTION_HANDLER": "aap_eda.api.exceptions.api_fallback_handler",
}

# ---------------------------------------------------------
# TASKING SETTINGS
# ---------------------------------------------------------
RQ = {
    "QUEUE_CLASS": "aap_eda.core.tasking.Queue",
    "JOB_CLASS": "aap_eda.core.tasking.Job",
}

RQ_UNIX_SOCKET_PATH = settings.get("MQ_UNIX_SOCKET_PATH", None)

if RQ_UNIX_SOCKET_PATH:
    RQ_QUEUES = {
        "default": {
            "UNIX_SOCKET_PATH": RQ_UNIX_SOCKET_PATH,
            "DEFAULT_TIMEOUT": 300,
        },
        "activation": {
            "UNIX_SOCKET_PATH": RQ_UNIX_SOCKET_PATH,
            "DEFAULT_TIMEOUT": 120,
        },
    }
else:
    RQ_QUEUES = {
        "default": {
            "HOST": settings.get("MQ_HOST", "localhost"),
            "PORT": settings.get("MQ_PORT", 6379),
            "DEFAULT_TIMEOUT": 300,
        },
        "activation": {
            "HOST": settings.get("MQ_HOST", "localhost"),
            "PORT": settings.get("MQ_PORT", 6379),
            "DEFAULT_TIMEOUT": 120,
        },
    }
RQ_QUEUES["default"]["DB"] = settings.get("MQ_DB", 0)
RQ_QUEUES["activation"]["DB"] = settings.get("MQ_DB", 0)

RQ_STARTUP_JOBS = []
RQ_PERIODIC_JOBS = [
    {
        "func": "aap_eda.tasks.orchestrator.monitor_rulebook_processes",
        "interval": 5,
    },
    {"func": "aap_eda.tasks.project.monitor_project_tasks", "interval": 30},
]
RQ_CRON_JOBS = []
RQ_SCHEDULER_JOB_INTERVAL = settings.get("SCHEDULER_JOB_INTERVAL", 5)

# ---------------------------------------------------------
# APPLICATION SETTINGS
# ---------------------------------------------------------

API_PREFIX = settings.get("API_PREFIX", "api/eda").strip("/")

SPECTACULAR_SETTINGS = {
    "TITLE": "Event Driven Ansible API",
    "VERSION": "1.0.0",
    "SERVE_INCLUDE_SCHEMA": False,
    "SCHEMA_PATH_PREFIX": f"/{API_PREFIX}/v[0-9]",
    "SCHEMA_PATH_PREFIX_TRIM": True,
    "SERVERS": [{"url": f"/{API_PREFIX}/v1"}],
    "PREPROCESSING_HOOKS": [
        "aap_eda.api.openapi.preprocess_filter_api_routes"
    ],
}

# ---------------------------------------------------------
# LOGGING SETTINGS
# ---------------------------------------------------------

APP_LOG_LEVEL = settings.get("APP_LOG_LEVEL", "INFO")

LOGGING = {
    "version": 1,
    "disable_existing_loggers": False,
    "formatters": {
        "simple": {
            "format": "{asctime} {name} {levelname:<8} {message}",
            "style": "{",
        },
    },
    "handlers": {
        "console": {"class": "logging.StreamHandler", "formatter": "simple"},
    },
    "root": {"handlers": ["console"], "level": "WARNING"},
    "loggers": {
        "django": {
            "handlers": ["console"],
            "level": "WARNING",
            "propagate": False,
        },
        "django.request": {
            "handlers": ["console"],
            "level": "INFO",
            "propagate": False,
        },
        "django.channels.server": {
            "handlers": ["console"],
            "level": "INFO",
            "propagate": False,
        },
        "aap_eda": {
            "handlers": ["console"],
            "level": APP_LOG_LEVEL,
            "propagate": False,
        },
        "ansible_base": {
            "handlers": ["console"],
            "level": "INFO",
            "propagate": False,
        },
    },
}

# ---------------------------------------------------------
# CONTROLLER SETTINGS
# ---------------------------------------------------------

EDA_CONTROLLER_URL = settings.get("CONTROLLER_URL", "default_controller_url")
EDA_CONTROLLER_TOKEN = settings.get(
    "CONTROLLER_TOKEN", "default_controller_token"
)
EDA_CONTROLLER_SSL_VERIFY = settings.get("CONTROLLER_SSL_VERIFY", "yes")

# ---------------------------------------------------------
# DEPLOYMENT SETTINGS
# ---------------------------------------------------------

DEPLOYMENT_TYPE = settings.get("DEPLOYMENT_TYPE", "podman")
WEBSOCKET_BASE_URL = settings.get("WEBSOCKET_BASE_URL", "ws://localhost:8000")
WEBSOCKET_SSL_VERIFY = settings.get("WEBSOCKET_SSL_VERIFY", "yes")
WEBSOCKET_TOKEN_BASE_URL = WEBSOCKET_BASE_URL.replace(
    "ws://", "http://"
).replace("wss://", "https://")
PODMAN_SOCKET_URL = settings.get("PODMAN_SOCKET_URL", None)
PODMAN_MEM_LIMIT = settings.get("PODMAN_MEM_LIMIT", "200m")
PODMAN_ENV_VARS = settings.get("PODMAN_ENV_VARS", {})
PODMAN_MOUNTS = settings.get("PODMAN_MOUNTS", [])
PODMAN_EXTRA_ARGS = settings.get("PODMAN_EXTRA_ARGS", {})
DEFAULT_PULL_POLICY = settings.get("DEFAULT_PULL_POLICY", "Always")
CONTAINER_NAME_PREFIX = settings.get("CONTAINER_NAME_PREFIX", "eda")

# ---------------------------------------------------------
# RULEBOOK LIVENESS SETTINGS
# ---------------------------------------------------------

RULEBOOK_LIVENESS_CHECK_SECONDS = int(
    settings.get("RULEBOOK_LIVENESS_CHECK_SECONDS", 300)
)
RULEBOOK_LIVENESS_TIMEOUT_SECONDS = (
    int(settings.get("RULEBOOK_LIVENESS_TIMEOUT_SECONDS", 310))
    + RULEBOOK_LIVENESS_CHECK_SECONDS
)
ACTIVATION_RESTART_SECONDS_ON_COMPLETE = int(
    settings.get("ACTIVATION_RESTART_SECONDS_ON_COMPLETE", 0)
)
ACTIVATION_RESTART_SECONDS_ON_FAILURE = int(
    settings.get("ACTIVATION_RESTART_SECONDS_ON_FAILURE", 60)
)
ACTIVATION_MAX_RESTARTS_ON_FAILURE = int(
    settings.get("ACTIVATION_MAX_RESTARTS_ON_FAILURE", 5)
)

# -1 means no limit
MAX_RUNNING_ACTIVATIONS = int(settings.get("MAX_RUNNING_ACTIVATIONS", 5))

# ---------------------------------------------------------
# RULEBOOK ENGINE LOG LEVEL
# ---------------------------------------------------------


# For backwards compatibility, from the old value "-v" to the new value "info"
def get_rulebook_process_log_level() -> RulebookProcessLogLevel:
    log_level = settings.get(
        "ANSIBLE_RULEBOOK_LOG_LEVEL",
        "error",
    )
    if log_level is None:
        return RulebookProcessLogLevel.ERROR
    if log_level.lower() == "-v":
        return RulebookProcessLogLevel.INFO
    if log_level.lower() == "-vv":
        return RulebookProcessLogLevel.DEBUG
    if log_level not in RulebookProcessLogLevel.values():
        raise ImproperlyConfigured(
            f"Invalid log level '{log_level}' for ANSIBLE_RULEBOOK_LOG_LEVEL"
            f" setting. Valid values are: {RulebookProcessLogLevel.values()}"
        )
    return RulebookProcessLogLevel(log_level)


ANSIBLE_RULEBOOK_LOG_LEVEL = get_rulebook_process_log_level()
ANSIBLE_RULEBOOK_FLUSH_AFTER = settings.get("ANSIBLE_RULEBOOK_FLUSH_AFTER", 1)

# ---------------------------------------------------------
# DJANGO ANSIBLE BASE SETTINGS
# ---------------------------------------------------------
from ansible_base.lib import dynamic_config  # noqa: E402

dab_settings = os.path.join(
    os.path.dirname(dynamic_config.__file__), "dynamic_settings.py"
)
include(dab_settings)

# ---------------------------------------------------------
# DJANGO ANSIBLE BASE JWT SETTINGS
# ---------------------------------------------------------
ANSIBLE_BASE_JWT_VALIDATE_CERT = settings.get(
    "ANSIBLE_BASE_JWT_VALIDATE_CERT", False
)
ANSIBLE_BASE_JWT_KEY = settings.get(
    "ANSIBLE_BASE_JWT_KEY", "https://localhost"
)

# ---------------------------------------------------------
# DJANGO ANSIBLE BASE RESOURCES REGISTRY SETTINGS
# ---------------------------------------------------------
ANSIBLE_BASE_RESOURCE_CONFIG_MODULE = "aap_eda.api.resource_api"

# ---------------------------------------------------------
# DJANGO ANSIBLE BASE RBAC SETTINGS
# ---------------------------------------------------------
DEFAULT_ORGANIZATION_NAME = "Default"

ANSIBLE_BASE_SERVICE_PREFIX = "eda"

ANSIBLE_BASE_TEAM_MODEL = "core.Team"
ANSIBLE_BASE_ORGANIZATION_MODEL = "core.Organization"

# Organization and object roles will come from create_initial_data
ANSIBLE_BASE_ROLE_PRECREATE = {}

ACTIVATION_DB_HOST = settings.get(
    "ACTIVATION_DB_HOST", "host.containers.internal"
)

_DEFAULT_PG_NOTIFY_DSN = (
    f"host={ACTIVATION_DB_HOST} "
    f"port={DATABASES['default']['PORT']} "
    f"dbname={DATABASES['default']['NAME']} "
    f"user={DATABASES['default']['USER']} "
    f"password={DATABASES['default']['PASSWORD']}"
)

PG_NOTIFY_DSN = settings.get("PG_NOTIFY_DSN", _DEFAULT_PG_NOTIFY_DSN)
PG_NOTIFY_TEMPLATE_RULEBOOK = settings.get("PG_NOTIFY_TEMPLATE_RULEBOOK", None)

SAFE_PLUGINS_FOR_PORT_FORWARD = settings.get(
    "SAFE_PLUGINS_FOR_PORT_FORWARD",
    ["ansible.eda.webhook", "ansible.eda.alertmanager"],
)<|MERGE_RESOLUTION|>--- conflicted
+++ resolved
@@ -162,12 +162,7 @@
     "drf_spectacular",
     "django_rq",
     "django_filters",
-<<<<<<< HEAD
-    # Experimental LDAP Auth https://issues.redhat.com/browse/AAP-16938
-    "ansible_base.authentication",
     "ansible_base.rbac",
-=======
->>>>>>> 543a3d97
     "ansible_base.resource_registry",
     # Local apps
     "aap_eda.api",
