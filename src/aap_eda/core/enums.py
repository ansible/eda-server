--- conflicted
+++ resolved
@@ -50,12 +50,9 @@
     ROLE = "role"
     DECISION_ENVIRONMENT = "decision_environment"
     CREDENTIAL = "credential"
-<<<<<<< HEAD
+    EVENT_STREAM = "event_stream"
     ORGANIZATION = "organization"
     TEAM = "team"
-=======
-    EVENT_STREAM = "event_stream"
->>>>>>> abfb35d9
 
 
 class Action(DjangoStrEnum):
