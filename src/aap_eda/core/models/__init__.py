#  Copyright 2022 Red Hat, Inc.
#
#  Licensed under the Apache License, Version 2.0 (the "License");
#  you may not use this file except in compliance with the License.
#  You may obtain a copy of the License at
#
#      http://www.apache.org/licenses/LICENSE-2.0
#
#  Unless required by applicable law or agreed to in writing, software
#  distributed under the License is distributed on an "AS IS" BASIS,
#  WITHOUT WARRANTIES OR CONDITIONS OF ANY KIND, either express or implied.
#  See the License for the specific language governing permissions and
#  limitations under the License.

<<<<<<< HEAD
from ansible_base.rbac import permission_registry

from .activation import Activation, RulebookProcess, RulebookProcessLog
from .auth import DABPermission, Permission, Role
=======
from .activation import Activation
from .auth import Permission, Role
>>>>>>> abfb35d9
from .credential import Credential
from .decision_environment import DecisionEnvironment
from .event_stream import EventStream
from .job import (
    ActivationInstanceJobInstance,
    Job,
    JobInstance,
    JobInstanceEvent,
    JobInstanceHost,
)
from .organization import Organization
from .project import ExtraVar, Project
from .queue import ActivationRequestQueue
from .rulebook import (
    AuditAction,
    AuditEvent,
    AuditRule,
    Rule,
    Rulebook,
    Ruleset,
)
<<<<<<< HEAD
from .team import Team
=======
from .rulebook_process import RulebookProcess, RulebookProcessLog
>>>>>>> abfb35d9
from .user import AwxToken, User

__all__ = [
    "ActivationInstanceJobInstance",
    "RulebookProcessLog",
    "RulebookProcess",
    "Activation",
    "AuditAction",
    "AuditEvent",
    "AuditRule",
    "ExtraVar",
    "JobInstanceEvent",
    "JobInstanceHost",
    "JobInstance",
    "Job",
    "Project",
    "Permission",
    "DABPermission",
    "Role",
    "Rule",
    "Rulebook",
    "Ruleset",
    "User",
    "AwxToken",
    "Credential",
    "DecisionEnvironment",
    "ActivationRequestQueue",
    "EventStream",
    "Organization",
    "Team",
]

permission_registry.register(
    Activation,
    Credential,
    DecisionEnvironment,
    ExtraVar,
    Project,
    Organization,
    Team,
    parent_field_name="organization",
)
permission_registry.register(
    Rulebook,
    parent_field_name="project",
)
permission_registry.register(
    RulebookProcess,
    parent_field_name="activation",
)
permission_registry.register(
    AuditRule, parent_field_name="activation_instance"
)<|MERGE_RESOLUTION|>--- conflicted
+++ resolved
@@ -12,15 +12,10 @@
 #  See the License for the specific language governing permissions and
 #  limitations under the License.
 
-<<<<<<< HEAD
 from ansible_base.rbac import permission_registry
 
-from .activation import Activation, RulebookProcess, RulebookProcessLog
+from .activation import Activation
 from .auth import DABPermission, Permission, Role
-=======
-from .activation import Activation
-from .auth import Permission, Role
->>>>>>> abfb35d9
 from .credential import Credential
 from .decision_environment import DecisionEnvironment
 from .event_stream import EventStream
@@ -42,11 +37,8 @@
     Rulebook,
     Ruleset,
 )
-<<<<<<< HEAD
+from .rulebook_process import RulebookProcess, RulebookProcessLog
 from .team import Team
-=======
-from .rulebook_process import RulebookProcess, RulebookProcessLog
->>>>>>> abfb35d9
 from .user import AwxToken, User
 
 __all__ = [
