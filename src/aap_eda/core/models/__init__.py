#  Copyright 2022 Red Hat, Inc.
#
#  Licensed under the Apache License, Version 2.0 (the "License");
#  you may not use this file except in compliance with the License.
#  You may obtain a copy of the License at
#
#      http://www.apache.org/licenses/LICENSE-2.0
#
#  Unless required by applicable law or agreed to in writing, software
#  distributed under the License is distributed on an "AS IS" BASIS,
#  WITHOUT WARRANTIES OR CONDITIONS OF ANY KIND, either express or implied.
#  See the License for the specific language governing permissions and
#  limitations under the License.

from ansible_base.rbac import permission_registry

from .activation import Activation
from .credential import Credential
from .credential_type import CredentialType
from .decision_environment import DecisionEnvironment
from .eda_credential import EdaCredential
from .event_stream import EventStream
from .job import (
    ActivationInstanceJobInstance,
    Job,
    JobInstance,
    JobInstanceEvent,
    JobInstanceHost,
)
from .organization import Organization
from .project import ExtraVar, Project
from .queue import ActivationRequestQueue
from .rulebook import (
    AuditAction,
    AuditEvent,
    AuditRule,
    Rule,
    Rulebook,
    Ruleset,
)
<<<<<<< HEAD
from .rulebook_process import RulebookProcess, RulebookProcessLog
from .team import Team
=======
from .rulebook_process import (
    RulebookProcess,
    RulebookProcessLog,
    RulebookProcessQueue,
)
>>>>>>> d99a07a2
from .user import AwxToken, User

__all__ = [
    "ActivationInstanceJobInstance",
    "RulebookProcessLog",
    "RulebookProcess",
    "RulebookProcessQueue",
    "Activation",
    "AuditAction",
    "AuditEvent",
    "AuditRule",
    "ExtraVar",
    "JobInstanceEvent",
    "JobInstanceHost",
    "JobInstance",
    "Job",
    "Project",
    "Rule",
    "Rulebook",
    "Ruleset",
    "User",
    "AwxToken",
    "Credential",
    "CredentialType",
    "EdaCredential",
    "DecisionEnvironment",
    "ActivationRequestQueue",
    "EventStream",
    "Organization",
    "Team",
]

permission_registry.register(
    Activation,
    CredentialType,
    EdaCredential,
    DecisionEnvironment,
    ExtraVar,
    Project,
    Organization,
    Team,
    parent_field_name="organization",
)
permission_registry.register(
    Rulebook,
    parent_field_name="project",
)
permission_registry.register(
    RulebookProcess,
    parent_field_name="activation",
)
permission_registry.register(
    AuditRule, parent_field_name="activation_instance"
)<|MERGE_RESOLUTION|>--- conflicted
+++ resolved
@@ -38,16 +38,12 @@
     Rulebook,
     Ruleset,
 )
-<<<<<<< HEAD
-from .rulebook_process import RulebookProcess, RulebookProcessLog
-from .team import Team
-=======
 from .rulebook_process import (
     RulebookProcess,
     RulebookProcessLog,
     RulebookProcessQueue,
 )
->>>>>>> d99a07a2
+from .team import Team
 from .user import AwxToken, User
 
 __all__ = [
