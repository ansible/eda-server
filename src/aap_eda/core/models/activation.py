--- conflicted
+++ resolved
@@ -112,14 +112,6 @@
         choices=RulebookProcessLogLevel.choices(),
         default=get_default_log_level,
     )
-<<<<<<< HEAD
-
-    def save(self, *args, **kwargs):
-        super().save(*args, **kwargs)
-        if not self.organization:
-            self.organization = Organization.objects.get_default()
-            super().save(update_fields=["organization"])
-=======
     eda_credentials = models.ManyToManyField(
         "EdaCredential", related_name="activations", default=None
     )
@@ -130,4 +122,9 @@
         on_delete=models.CASCADE,
         related_name="+",
     )
->>>>>>> 1f513908
+
+    def save(self, *args, **kwargs):
+        super().save(*args, **kwargs)
+        if not self.organization:
+            self.organization = Organization.objects.get_default()
+            super().save(update_fields=["organization"])