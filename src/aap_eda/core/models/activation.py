--- conflicted
+++ resolved
@@ -113,128 +113,18 @@
         on_delete=models.SET_NULL,
         related_name="+",
     )
-<<<<<<< HEAD
-
-    def save(self, *args, **kwargs):
-        super().save(*args, **kwargs)
-        if not self.organization:
-            self.organization = Organization.objects.get_default()
-            super().save(update_fields=["organization"])
-
-
-class RulebookProcess(models.Model):
-    class Meta:
-        db_table = "core_rulebook_process"
-        ordering = ("-started_at",)
-        default_permissions = ("view", "delete")
-
-    name = models.TextField(null=False, default="")
-    status = models.TextField(
-        choices=ActivationStatus.choices(),
-        default=ActivationStatus.PENDING,
-    )
-    git_hash = models.TextField(null=False, default="")
-    activation = models.ForeignKey("Activation", on_delete=models.CASCADE)
-    started_at = models.DateTimeField(auto_now_add=True, null=False)
-    updated_at = models.DateTimeField(null=True)
-    ended_at = models.DateTimeField(null=True)
-    activation_pod_id = models.TextField(null=True)
-    status_message = models.TextField(null=True, default=None)
-    log_read_at = models.DateTimeField(null=True)
-
-    def save(self, *args, **kwargs):
-        # when creating
-        if self._state.adding:
-            if self.status_message is None:
-                self.status_message = self._get_default_status_message()
-
-                # populate latest_instance of activation at creation
-                self.activation.latest_instance = self
-        else:
-            if not bool(kwargs) or "update_fields" not in kwargs:
-                raise UpdateFieldsRequiredError(
-                    "update_fields is required to use when saving "
-                    "due to race conditions"
-                )
-            else:
-                if "status" in kwargs["update_fields"]:
-                    self._is_valid_status()
-
-            if (
-                "status_message" in kwargs["update_fields"]
-                and "status" not in kwargs["update_fields"]
-            ):
-                raise StatusRequiredError(
-                    "status_message cannot be set by itself, "
-                    "it requires status and status_message together"
-                )
-            # when updating without status_message
-            elif (
-                "status" in kwargs["update_fields"]
-                and "status_message" not in kwargs["update_fields"]
-            ):
-                self.status_message = self._get_default_status_message()
-                kwargs["update_fields"].append("status_message")
-
-        super().save(*args, **kwargs)
-        self.activation.save(update_fields=["latest_instance"])
-
-    def _get_default_status_message(self):
-        try:
-            return ACTIVATION_STATUS_MESSAGE_MAP[self.status]
-        except KeyError:
-            raise UnknownStatusError(f"Status [{self.status}] is invalid")
-
-    def _is_valid_status(self):
-        try:
-            ActivationStatus(self.status)
-        except ValueError as error:
-            raise UnknownStatusError(error)
-
-    def update_status(
-        self, status: ActivationStatus, status_message: tp.Optional[str] = None
-    ) -> None:
-        self.status = status
-        self.updated_at = models.functions.Now()
-        update_fields = [
-            "status",
-            "updated_at",
-        ]
-        if status_message:
-            self.status_message = status_message
-            update_fields.append("status_message")
-
-        if status in [
-            ActivationStatus.STOPPED,
-            ActivationStatus.COMPLETED,
-            ActivationStatus.FAILED,
-            ActivationStatus.ERROR,
-        ]:
-            self.ended_at = models.functions.Now()
-            update_fields.append("ended_at")
-
-        self.save(
-            update_fields=update_fields,
-        )
-
-
-class RulebookProcessLog(models.Model):
-    class Meta:
-        db_table = "core_rulebook_process_log"
-
-    # TODO(alex): this field should be renamed to rulebook_process
-    # requires coordination with UI and QE teams.
-    # Keep the old field for backward compatibility.
-    activation_instance = models.ForeignKey(
-        "RulebookProcess", on_delete=models.CASCADE
-=======
     event_streams = models.ManyToManyField(
         "EventStream",
         default=None,
->>>>>>> abfb35d9
     )
     log_level = models.CharField(
         max_length=20,
         choices=RulebookProcessLogLevel.choices(),
         default=get_default_log_level,
-    )+    )
+    
+    def save(self, *args, **kwargs):
+        super().save(*args, **kwargs)
+        if not self.organization:
+            self.organization = Organization.objects.get_default()
+            super().save(update_fields=["organization"])