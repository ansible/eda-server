--- conflicted
+++ resolved
@@ -27,12 +27,8 @@
     UpdateFieldsRequiredError,
 )
 
-<<<<<<< HEAD
 from .source import Source
-from .user import User
-=======
 from .user import AwxToken, User
->>>>>>> 3c700c2a
 
 __all__ = (
     "Activation",
@@ -101,15 +97,14 @@
         on_delete=models.SET_NULL,
         related_name="+",
     )
-<<<<<<< HEAD
-    sources = models.ManyToManyField(
-        Source,
-=======
     awx_token = models.ForeignKey(
         AwxToken,
         on_delete=models.SET_NULL,
         null=True,
->>>>>>> 3c700c2a
+        default=None,
+    )
+    sources = models.ManyToManyField(
+        Source,
         default=None,
     )
 
