--- conflicted
+++ resolved
@@ -67,17 +67,15 @@
         default=None,
         on_delete=models.SET_NULL,
     )
-<<<<<<< HEAD
     organization = models.ForeignKey(
         "Organization", on_delete=models.CASCADE, null=True
-=======
+    )
     eda_credential = models.ForeignKey(
         "EdaCredential",
         blank=True,
         null=True,
         default=None,
         on_delete=models.SET_NULL,
->>>>>>> 1f513908
     )
     archive_file = models.FileField(upload_to=PROJECT_ARCHIVE_DIR)
 
