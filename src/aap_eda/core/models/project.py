#  Copyright 2022-2023 Red Hat, Inc.
#
#  Licensed under the Apache License, Version 2.0 (the "License");
#  you may not use this file except in compliance with the License.
#  You may obtain a copy of the License at
#
#      http://www.apache.org/licenses/LICENSE-2.0
#
#  Unless required by applicable law or agreed to in writing, software
#  distributed under the License is distributed on an "AS IS" BASIS,
#  WITHOUT WARRANTIES OR CONDITIONS OF ANY KIND, either express or implied.
#  See the License for the specific language governing permissions and
#  limitations under the License.
#
#  Licensed under the Apache License, Version 2.0 (the "License");
#  you may not use this file except in compliance with the License.
#  You may obtain a copy of the License at
#
#      http://www.apache.org/licenses/LICENSE-2.0
#
#  Unless required by applicable law or agreed to in writing, software
#  distributed under the License is distributed on an "AS IS" BASIS,
#  WITHOUT WARRANTIES OR CONDITIONS OF ANY KIND, either express or implied.
#  See the License for the specific language governing permissions and
#  limitations under the License.

from django.db import models

<<<<<<< HEAD
from .organization import Organization
=======
from aap_eda.core.utils.crypto.fields import EncryptedTextField
>>>>>>> d99a07a2

PROJECT_ARCHIVE_DIR = "projects/"


class Project(models.Model):
    class Meta:
        db_table = "core_project"
        constraints = [
            models.CheckConstraint(
                check=~models.Q(name=""),
                name="ck_empty_project_name",
            )
        ]

    class ImportState(models.TextChoices):
        PENDING = "pending"
        RUNNING = "running"
        FAILED = "failed"
        COMPLETED = "completed"

    class ScmType(models.TextChoices):
        GIT = "git"

    name = models.TextField(
        null=False,
        unique=True,
        error_messages={"unique": "A project with this name already exists."},
    )
    description = models.TextField(default="", blank=True, null=False)
    url = models.TextField(null=False)
    proxy = EncryptedTextField(blank=True, default="")
    git_hash = models.TextField()
    verify_ssl = models.BooleanField(default=True)
    # TODO: used by migration, remove it later
    credential = models.ForeignKey(
        "Credential",
        blank=True,
        null=True,
        default=None,
        on_delete=models.SET_NULL,
    )
    organization = models.ForeignKey(
        "Organization", on_delete=models.CASCADE, null=True
    )
    eda_credential = models.ForeignKey(
        "EdaCredential",
        blank=True,
        null=True,
        default=None,
        on_delete=models.SET_NULL,
    )
    archive_file = models.FileField(upload_to=PROJECT_ARCHIVE_DIR)

    import_state = models.TextField(
        choices=ImportState.choices, default=ImportState.PENDING, null=False
    )
    import_task_id = models.UUIDField(null=True, default=None)
    import_error = models.TextField(null=True, default=None)

    created_at = models.DateTimeField(auto_now_add=True, null=False)
    modified_at = models.DateTimeField(auto_now=True, null=False)

    scm_type = models.TextField(
        choices=ScmType.choices,
        default=ScmType.GIT,
    )
    scm_branch = models.TextField(blank=True, default="")
    scm_refspec = models.TextField(blank=True, default="")

    # credential (keys) used to validate content signature
    signature_validation_credential = models.ForeignKey(
        "EdaCredential",
        related_name="%(class)ss_signature_validation",
        blank=True,
        null=True,
        default=None,
        on_delete=models.SET_NULL,
    )

    def __repr__(self) -> str:
        return f"<{self.__class__.__name__}(id={self.id}, name={self.name})>"

    def save(self, *args, **kwargs):
        super().save(*args, **kwargs)
        if not self.organization:
            self.organization = Organization.objects.get_default()
            super().save(update_fields=["organization"])


class ExtraVar(models.Model):
    class Meta:
        db_table = "core_extra_var"
        default_permissions = (
            "add",
            "view",
        )

    name = models.TextField(unique=True, null=True, default=None)
    extra_var = models.TextField()
    project = models.ForeignKey("Project", on_delete=models.CASCADE, null=True)
    organization = models.ForeignKey(
        "Organization", on_delete=models.CASCADE, null=True
    )

    def save(self, *args, **kwargs):
        super().save(*args, **kwargs)
        if not self.organization:
            self.organization = Organization.objects.get_default()
            super().save(update_fields=["organization"])


__all__ = [
    "ExtraVar",
    "Project",
]<|MERGE_RESOLUTION|>--- conflicted
+++ resolved
@@ -26,11 +26,9 @@
 
 from django.db import models
 
-<<<<<<< HEAD
+from aap_eda.core.utils.crypto.fields import EncryptedTextField
+
 from .organization import Organization
-=======
-from aap_eda.core.utils.crypto.fields import EncryptedTextField
->>>>>>> d99a07a2
 
 PROJECT_ARCHIVE_DIR = "projects/"
 
