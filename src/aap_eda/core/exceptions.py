#  Copyright 2023 Red Hat, Inc.
#
#  Licensed under the Apache License, Version 2.0 (the "License");
#  you may not use this file except in compliance with the License.
#  You may obtain a copy of the License at
#
#      http://www.apache.org/licenses/LICENSE-2.0
#
#  Unless required by applicable law or agreed to in writing, software
#  distributed under the License is distributed on an "AS IS" BASIS,
#  WITHOUT WARRANTIES OR CONDITIONS OF ANY KIND, either express or implied.
#  See the License for the specific language governing permissions and
#  limitations under the License.


class UpdateFieldsRequiredError(Exception):
    pass


class StatusRequiredError(Exception):
    pass


class UnknownStatusError(Exception):
    pass

<<<<<<< HEAD
class PostRunError(Exception):
    def __init__(self, msg, status='failed', tb=''):
        self.status = status
        self.tb = tb
        super(PostRunError, self).__init__(msg)
=======

class PGNotifyError(Exception):
    pass


class ParseError(Exception):
    pass
>>>>>>> 03725ee6
<|MERGE_RESOLUTION|>--- conflicted
+++ resolved
@@ -24,18 +24,15 @@
 class UnknownStatusError(Exception):
     pass
 
-<<<<<<< HEAD
 class PostRunError(Exception):
     def __init__(self, msg, status='failed', tb=''):
         self.status = status
         self.tb = tb
         super(PostRunError, self).__init__(msg)
-=======
 
 class PGNotifyError(Exception):
     pass
 
 
 class ParseError(Exception):
-    pass
->>>>>>> 03725ee6
+    pass