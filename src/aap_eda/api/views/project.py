#  Copyright 2023 Red Hat, Inc.
#
#  Licensed under the Apache License, Version 2.0 (the "License");
#  you may not use this file except in compliance with the License.
#  You may obtain a copy of the License at
#
#      http://www.apache.org/licenses/LICENSE-2.0
#
#  Unless required by applicable law or agreed to in writing, software
#  distributed under the License is distributed on an "AS IS" BASIS,
#  WITHOUT WARRANTIES OR CONDITIONS OF ANY KIND, either express or implied.
#  See the License for the specific language governing permissions and
#  limitations under the License.
from ansible_base.rbac.api.related import check_related_permissions
from ansible_base.rbac.models import RoleDefinition
from django.db import transaction
from django.forms import model_to_dict
from django_filters.rest_framework import DjangoFilterBackend
from drf_spectacular.utils import (
    OpenApiResponse,
    extend_schema,
    extend_schema_view,
)
from rest_framework import mixins, status, viewsets
from rest_framework.decorators import action
from rest_framework.response import Response

from aap_eda import tasks
from aap_eda.api import exceptions as api_exc, filters, serializers
from aap_eda.api.serializers.project import (
    ENCRYPTED_STRING,
    get_proxy_for_display,
)
from aap_eda.core import models
from aap_eda.core.enums import Action

from .mixins import CreateModelMixin, ResponseSerializerMixin


@extend_schema_view(
    retrieve=extend_schema(
        description="Get the extra_var by its id",
        responses={
            status.HTTP_200_OK: OpenApiResponse(
                serializers.ExtraVarSerializer,
                description="Return the extra_var by its id.",
            ),
        },
    ),
    list=extend_schema(
        description="List all extra_vars",
        responses={
            status.HTTP_200_OK: OpenApiResponse(
                serializers.ExtraVarSerializer,
                description="Return a list of extra_vars.",
            ),
        },
    ),
    create=extend_schema(
        description="Create an extra_var",
        request=serializers.ExtraVarCreateSerializer,
        responses={
            status.HTTP_201_CREATED: OpenApiResponse(
                serializers.ExtraVarSerializer,
                description="Return the created extra_var.",
            ),
        },
    ),
)
class ExtraVarViewSet(
    CreateModelMixin,
    viewsets.ReadOnlyModelViewSet,
):
    queryset = models.ExtraVar.objects.order_by("id")
    serializer_class = serializers.ExtraVarSerializer
    http_method_names = ["get", "post"]

    def filter_queryset(self, queryset):
        return super().filter_queryset(
            queryset.model.access_qs(self.request.user, queryset=queryset)
        )

    def get_serializer_class(self):
        if self.action == "create":
            return serializers.ExtraVarCreateSerializer
        return super().get_serializer_class()

    def get_response_serializer_class(self):
        return serializers.ExtraVarSerializer


@extend_schema_view(
    list=extend_schema(
        description="List all projects",
        responses={
            status.HTTP_200_OK: OpenApiResponse(
                serializers.ProjectSerializer,
                description="Return a list of projects.",
            ),
        },
    ),
    destroy=extend_schema(
        description="Delete a project by id",
        responses={
            status.HTTP_204_NO_CONTENT: OpenApiResponse(
                None,
                description="Delete successful.",
            ),
        },
    ),
)
class ProjectViewSet(
    ResponseSerializerMixin,
    mixins.CreateModelMixin,
    mixins.RetrieveModelMixin,
    mixins.DestroyModelMixin,
    mixins.ListModelMixin,
    viewsets.GenericViewSet,
):
    queryset = models.Project.objects.order_by("id")
    serializer_class = serializers.ProjectSerializer
    filter_backends = (DjangoFilterBackend,)
    filterset_class = filters.ProjectFilter

    rbac_action = None

    def filter_queryset(self, queryset):
        return super().filter_queryset(
            queryset.model.access_qs(self.request.user, queryset=queryset)
        )

    @extend_schema(
        description="Import a project.",
        request=serializers.ProjectCreateRequestSerializer,
        responses={
            status.HTTP_201_CREATED: OpenApiResponse(
                serializers.ProjectSerializer,
                description="Return a created project.",
            ),
        },
    )
    def create(self, request):
        serializer = serializers.ProjectCreateRequestSerializer(
            data=request.data
        )
        serializer.is_valid(raise_exception=True)
        with transaction.atomic():
            project = serializer.save()
            check_related_permissions(
                request.user,
                serializer.Meta.model,
                {},
                model_to_dict(serializer.instance),
            )
            RoleDefinition.objects.give_creator_permissions(
                request.user, serializer.instance
            )

        job = tasks.import_project.delay(project_id=project.id)

        # Atomically update `import_task_id` field only.
        models.Project.objects.filter(pk=project.id).update(
            import_task_id=job.id
        )
        project.import_task_id = job.id
        serializer = self.get_serializer(project)
        headers = self.get_success_headers(serializer.data)
        return Response(
            serializer.data, status=status.HTTP_201_CREATED, headers=headers
        )

    @extend_schema(
        description="Get a project by id",
        responses={
            status.HTTP_200_OK: OpenApiResponse(
                serializers.ProjectReadSerializer,
                description="Return a project by id.",
            ),
        },
    )
    def retrieve(self, request, pk):
        project = super().retrieve(request, pk)
        project.data["eda_credential"] = (
            models.EdaCredential.objects.get(
                pk=project.data["eda_credential_id"]
            )
            if project.data["eda_credential_id"]
            else None
        )
        project.data["signature_validation_credential"] = (
            models.EdaCredential.objects.get(
                pk=project.data["signature_validation_credential_id"]
            )
            if project.data["signature_validation_credential_id"]
            else None
        )
        project.data["organization"] = (
            models.Organization.objects.get(pk=project.data["organization_id"])
            if project.data["organization_id"]
            else None
        )

        return Response(serializers.ProjectReadSerializer(project.data).data)

    @extend_schema(
        description="Partial update of a project",
        request=serializers.ProjectUpdateRequestSerializer,
        responses={
            status.HTTP_200_OK: OpenApiResponse(
                serializers.ProjectSerializer,
                description="Update successful. Return an updated project.",
            ),
            status.HTTP_400_BAD_REQUEST: OpenApiResponse(
                None,
                description="Update failed with bad request.",
            ),
            status.HTTP_409_CONFLICT: OpenApiResponse(
                None,
                description="Update failed with integrity checking.",
            ),
        },
    )
    def partial_update(self, request, pk):
<<<<<<< HEAD
        project = self.get_object()
=======
        project = get_object_or_404(models.Project, pk=pk)
        if "proxy" in request.data:
            new_proxy = request.data["proxy"]
            if ENCRYPTED_STRING in new_proxy:
                unchanged = (
                    project.proxy
                    and get_proxy_for_display(project.proxy.get_secret_value())
                    == new_proxy
                )
                if unchanged:
                    request.data.pop("proxy")
                else:
                    error = (
                        "The password in the proxy field should be unencrypted"
                    )
                    return Response(
                        {"errors": error}, status=status.HTTP_400_BAD_REQUEST
                    )
>>>>>>> d99a07a2
        serializer = serializers.ProjectUpdateRequestSerializer(
            instance=project, data=request.data, partial=True
        )
        serializer.is_valid(raise_exception=True)

        credential_ids = [
            request.data.get("eda_credential_id"),
            request.data.get("signature_validation_credential_id"),
        ]

        # Validate eda_credential_id if has meaningful value
        for credential_id in credential_ids:
            if credential_id is None:
                continue
            # we should fetch only the credentials user has access to
            credential = (
                models.EdaCredential.access_qs(self.request.user)
                .filter(id=credential_id)
                .first()
            )
            if not credential:
                msg = f"EdaCredential [{credential_id}] not found"
                return Response(
                    {"errors": msg},
                    status=status.HTTP_400_BAD_REQUEST,
                )

        update_fields = []
        for key, value in serializer.validated_data.items():
            setattr(project, key, value)
            update_fields.append(key)

        old_data = model_to_dict(project)
        with transaction.atomic():
            project.save(update_fields=update_fields)
            check_related_permissions(
                request.user,
                serializer.Meta.model,
                old_data,
                model_to_dict(project),
            )

        return Response(serializers.ProjectSerializer(project).data)

    @extend_schema(
        responses={status.HTTP_202_ACCEPTED: serializers.ProjectSerializer},
        request=None,
        description="Sync a project",
    )
    @action(
        methods=["post"],
        detail=True,
        rbac_action=Action.UPDATE,
    )
    @transaction.atomic
    def sync(self, request, pk):
        try:
            project = self.get_queryset().select_for_update().get(pk=pk)
        except models.Project.DoesNotExist:
            raise api_exc.NotFound

        if project.import_state in [
            models.Project.ImportState.PENDING,
            models.Project.ImportState.RUNNING,
        ]:
            raise api_exc.Conflict(
                detail="Project import or sync is already running."
            )

        job = tasks.sync_project.delay(project_id=project.id)

        project.import_state = models.Project.ImportState.PENDING
        project.import_task_id = job.id
        project.import_error = None
        project.save()

        serializer = serializers.ProjectSerializer(project)
        return Response(status=status.HTTP_202_ACCEPTED, data=serializer.data)<|MERGE_RESOLUTION|>--- conflicted
+++ resolved
@@ -221,10 +221,7 @@
         },
     )
     def partial_update(self, request, pk):
-<<<<<<< HEAD
         project = self.get_object()
-=======
-        project = get_object_or_404(models.Project, pk=pk)
         if "proxy" in request.data:
             new_proxy = request.data["proxy"]
             if ENCRYPTED_STRING in new_proxy:
@@ -242,7 +239,6 @@
                     return Response(
                         {"errors": error}, status=status.HTTP_400_BAD_REQUEST
                     )
->>>>>>> d99a07a2
         serializer = serializers.ProjectUpdateRequestSerializer(
             instance=project, data=request.data, partial=True
         )
