--- conflicted
+++ resolved
@@ -11,15 +11,10 @@
 #  WITHOUT WARRANTIES OR CONDITIONS OF ANY KIND, either express or implied.
 #  See the License for the specific language governing permissions and
 #  limitations under the License.
-<<<<<<< HEAD
 from ansible_base.rbac.api.related import check_related_permissions
 from ansible_base.rbac.models import RoleDefinition
-from django.db import IntegrityError, transaction
+from django.db import transaction
 from django.forms import model_to_dict
-=======
-from django.db import transaction
-from django.shortcuts import get_object_or_404
->>>>>>> 659aeb7c
 from django_filters.rest_framework import DjangoFilterBackend
 from drf_spectacular.utils import (
     OpenApiResponse,
@@ -243,39 +238,20 @@
                     status=status.HTTP_400_BAD_REQUEST,
                 )
 
-<<<<<<< HEAD
-        try:
-            old_data = model_to_dict(project)
-            project.eda_credential_id = credential_ids[0]
-            project.signature_validation_credential_id = credential_ids[1]
-            project.name = request.data.get("name", project.name)
-            project.description = request.data.get(
-                "description", project.description
-            )
-            project.verify_ssl = request.data.get(
-                "verify_ssl", project.verify_ssl
-            )
-            with transaction.atomic():
-                project.save()
-                check_related_permissions(
-                    request.user,
-                    serializer.Meta.model,
-                    old_data,
-                    model_to_dict(project),
-                )
-        except IntegrityError as e:
-            return Response(
-                {"errors": str(e)},
-                status=status.HTTP_409_CONFLICT,
-            )
-=======
         update_fields = []
         for key, value in serializer.validated_data.items():
             setattr(project, key, value)
             update_fields.append(key)
 
-        project.save(update_fields=update_fields)
->>>>>>> 659aeb7c
+        old_data = model_to_dict(project)
+        with transaction.atomic():
+            project.save(update_fields=update_fields)
+            check_related_permissions(
+                request.user,
+                serializer.Meta.model,
+                old_data,
+                model_to_dict(project),
+            )
 
         return Response(serializers.ProjectSerializer(project).data)
 
