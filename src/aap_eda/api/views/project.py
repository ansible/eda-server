--- conflicted
+++ resolved
@@ -196,23 +196,11 @@
         except models.Project.DoesNotExist:
             raise api_exc.NotFound
 
-<<<<<<< HEAD
         if project.import_state in [
-=======
-        job = tasks.sync_project.delay(project_id=int(pk))
-        serializer = serializers.TaskRefSerializer(
-            {"id": job.id}, context={"request": request}
-        )
-        return Response(status=status.HTTP_202_ACCEPTED, data=serializer.data)
-
-    def perform_destroy(self, instance: models.Project):
-        if instance.import_state in [
->>>>>>> cb22b09b
             models.Project.ImportState.PENDING,
             models.Project.ImportState.RUNNING,
         ]:
             raise api_exc.Conflict(
-<<<<<<< HEAD
                 detail="Project import or sync is already running."
             )
 
@@ -225,9 +213,14 @@
 
         serializer = serializers.ProjectSerializer(project)
         return Response(status=status.HTTP_202_ACCEPTED, data=serializer.data)
-=======
+
+    def perform_destroy(self, instance: models.Project):
+        if instance.import_state in [
+            models.Project.ImportState.PENDING,
+            models.Project.ImportState.RUNNING,
+        ]:
+            raise api_exc.Conflict(
                 detail="Cannot delete project while import "
                 "operation is in progress."
             )
-        instance.delete()
->>>>>>> cb22b09b
+        instance.delete()