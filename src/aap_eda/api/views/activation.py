#  Copyright 2023 Red Hat, Inc.
#
#  Licensed under the Apache License, Version 2.0 (the "License");
#  you may not use this file except in compliance with the License.
#  You may obtain a copy of the License at
#
#      http://www.apache.org/licenses/LICENSE-2.0
#
#  Unless required by applicable law or agreed to in writing, software
#  distributed under the License is distributed on an "AS IS" BASIS,
#  WITHOUT WARRANTIES OR CONDITIONS OF ANY KIND, either express or implied.
#  See the License for the specific language governing permissions and
#  limitations under the License.
import logging

from django.shortcuts import get_object_or_404
from django_filters import rest_framework as defaultfilters
from drf_spectacular.utils import (
    OpenApiParameter,
    OpenApiResponse,
    extend_schema,
    extend_schema_view,
)
from rest_framework import exceptions, mixins, status, viewsets
from rest_framework.decorators import action
from rest_framework.response import Response

from aap_eda.api import exceptions as api_exc, filters, serializers
from aap_eda.api.serializers.activation import is_activation_valid
from aap_eda.core import models
from aap_eda.core.enums import Action, ActivationStatus, ResourceType
from aap_eda.tasks.orchestrator import (
    delete_activation,
    restart_activation,
    start_activation,
    stop_activation,
)

logger = logging.getLogger(__name__)


@extend_schema_view(
    destroy=extend_schema(
        description="Delete an existing Activation",
        responses={
            status.HTTP_204_NO_CONTENT: OpenApiResponse(
                None,
                description="The Activation has been deleted.",
            ),
        },
    ),
)
class ActivationViewSet(
    mixins.DestroyModelMixin,
    viewsets.GenericViewSet,
):
    queryset = models.Activation.objects.all()
    serializer_class = serializers.ActivationSerializer
    filter_backends = (defaultfilters.DjangoFilterBackend,)
    filterset_class = filters.ActivationFilter

    rbac_resource_type = None
    rbac_action = None

    @extend_schema(
        request=serializers.ActivationCreateSerializer,
        responses={
            status.HTTP_201_CREATED: serializers.ActivationReadSerializer,
            status.HTTP_400_BAD_REQUEST: OpenApiResponse(
                description="Invalid data to create activation."
            ),
        },
    )
    def create(self, request):
        context = {"request": request}
        serializer = serializers.ActivationCreateSerializer(
            data=request.data, context=context
        )
        serializer.is_valid(raise_exception=True)

        response = serializer.create(serializer.validated_data)

        if response.is_enabled:
            start_activation(activation_id=response.id)

        return Response(
            serializers.ActivationReadSerializer(response).data,
            status=status.HTTP_201_CREATED,
        )

    @extend_schema(
        responses={status.HTTP_200_OK: serializers.ActivationReadSerializer},
    )
    def retrieve(self, request, pk: int):
        activation = get_object_or_404(models.Activation, pk=pk)
        return Response(serializers.ActivationReadSerializer(activation).data)

    @extend_schema(
        description="List all Activations",
        request=None,
        responses={
            status.HTTP_200_OK: OpenApiResponse(
                serializers.ActivationListSerializer(many=True),
                description="Return a list of Activations.",
            ),
        },
    )
    def list(self, request):
        activations = models.Activation.objects.all()
        activations = self.filter_queryset(activations)

        serializer = serializers.ActivationListSerializer(
            activations, many=True
        )
        result = self.paginate_queryset(serializer.data)

        return self.get_paginated_response(result)

    def perform_destroy(self, activation):
        activation.status = ActivationStatus.DELETING
        activation.save(update_fields=["status"])
        logger.info(f"Now deleting {activation.name} ...")
        delete_activation(activation_id=activation.id)

    @extend_schema(
        description="List all instances for the Activation",
        request=None,
        responses={
            status.HTTP_200_OK: serializers.ActivationInstanceSerializer(
                many=True
            ),
        },
        parameters=[
            OpenApiParameter(
                name="id",
                type=int,
                location=OpenApiParameter.PATH,
                description="A unique integer value identifying this rulebook.",  # noqa: E501
            )
        ],
    )
    @action(
        detail=False,
        queryset=models.ActivationInstance.objects.order_by("id"),
        filterset_class=filters.ActivationInstanceFilter,
        rbac_resource_type=ResourceType.ACTIVATION_INSTANCE,
        rbac_action=Action.READ,
        url_path="(?P<id>[^/.]+)/instances",
    )
    def instances(self, request, id):
        activation_exists = models.Activation.objects.filter(id=id).exists()
        if not activation_exists:
            raise api_exc.NotFound(
                code=status.HTTP_404_NOT_FOUND,
                detail=f"Activation with ID={id} does not exist.",
            )

        activation_instances = models.ActivationInstance.objects.filter(
            activation_id=id
        )
        filtered_instances = self.filter_queryset(activation_instances)
        result = self.paginate_queryset(filtered_instances)
        serializer = serializers.ActivationInstanceSerializer(
            result, many=True
        )
        return self.get_paginated_response(serializer.data)

    @extend_schema(
        description="Enable the Activation",
        request=None,
        responses={
            status.HTTP_204_NO_CONTENT: OpenApiResponse(
                None,
                description="Activation has been enabled.",
            ),
            status.HTTP_400_BAD_REQUEST: OpenApiResponse(
                None,
                description="Activation not enabled.",
            ),
            status.HTTP_409_CONFLICT: OpenApiResponse(
                None,
                description="Activation not enabled do to current activation "
                "status",
            ),
        },
    )
    @action(methods=["post"], detail=True, rbac_action=Action.ENABLE)
    def enable(self, request, pk):
        activation = get_object_or_404(models.Activation, pk=pk)

        if activation.is_enabled:
            return Response(status=status.HTTP_204_NO_CONTENT)

        if activation.status in [
            ActivationStatus.STARTING,
            ActivationStatus.STOPPING,
            ActivationStatus.DELETING,
            ActivationStatus.RUNNING,
            ActivationStatus.UNRESPONSIVE,
        ]:
            return Response(status=status.HTTP_409_CONFLICT)

        valid, error = is_activation_valid(activation)
        if not valid:
            activation.status = ActivationStatus.ERROR
            activation.status_message = error
            activation.save(update_fields=["status", "status_message"])
            logger.error(f"Failed to enable {activation.name}: {error}")

            return Response(
                {"errors": error}, status=status.HTTP_400_BAD_REQUEST
            )

        logger.info(f"Now enabling {activation.name} ...")

        activation.is_enabled = True
        activation.failure_count = 0
        activation.status = ActivationStatus.PENDING
        activation.save(
            update_fields=[
                "is_enabled",
                "failure_count",
                "status",
                "modified_at",
            ]
        )
        start_activation(activation_id=pk)

        return Response(status=status.HTTP_204_NO_CONTENT)

    @extend_schema(
        description="Disable the Activation",
        request=None,
        responses={
            status.HTTP_204_NO_CONTENT: OpenApiResponse(
                None,
                description="Activation has been disabled.",
            ),
        },
    )
    @action(methods=["post"], detail=True, rbac_action=Action.DISABLE)
    def disable(self, request, pk):
        activation = get_object_or_404(models.Activation, pk=pk)

        self._check_deleting(activation)

        if activation.is_enabled:
            activation.status = ActivationStatus.STOPPING
            activation.is_enabled = False
            activation.save(
                update_fields=["is_enabled", "status", "modified_at"]
            )
            stop_activation(activation_id=activation.id)

        return Response(status=status.HTTP_204_NO_CONTENT)

    @extend_schema(
        description="Restart the Activation",
        request=None,
        responses={
            status.HTTP_204_NO_CONTENT: OpenApiResponse(
                None,
                description="Activation restart was successful.",
            ),
            status.HTTP_400_BAD_REQUEST: OpenApiResponse(
                None,
                description="Activation not enabled.",
            ),
        },
    )
    @action(methods=["post"], detail=True, rbac_action=Action.RESTART)
    def restart(self, request, pk):
        activation = get_object_or_404(models.Activation, pk=pk)

        self._check_deleting(activation)

        if not activation.is_enabled:
            raise api_exc.Forbidden(
                detail="Activation is disabled and cannot be run."
            )

        valid, error = is_activation_valid(activation)
        if not valid:
            activation.status = ActivationStatus.ERROR
            activation.status_message = error
            activation.save(update_fields=["status", "status_message"])
            logger.error(f"Failed to restart {activation.name}: {error}")
<<<<<<< HEAD

            return Response(
                {"errors": error}, status=status.HTTP_400_BAD_REQUEST
            )

        restart_activation(activation_id=activation.id)

        return Response(status=status.HTTP_204_NO_CONTENT)

=======

            return Response(
                {"errors": error}, status=status.HTTP_400_BAD_REQUEST
            )

        restart.delay(
            activation_id=activation.id, requester=activation.user.username
        )

        activation.restart_count += 1
        activation.save(update_fields=["restart_count", "modified_at"])

        return Response(status=status.HTTP_204_NO_CONTENT)

>>>>>>> 0d70bad6
    def _check_deleting(self, activation):
        if activation.status == ActivationStatus.DELETING:
            raise exceptions.APIException(
                detail="Object is being deleted", code=409
            )


@extend_schema_view(
    retrieve=extend_schema(
        description="Get the Activation Instance by its id",
        responses={
            status.HTTP_200_OK: OpenApiResponse(
                serializers.ActivationInstanceSerializer
            ),
        },
    ),
    list=extend_schema(
        description="List all the Activation Instances",
        responses={
            status.HTTP_200_OK: OpenApiResponse(
                serializers.ActivationInstanceSerializer
            ),
        },
    ),
    destroy=extend_schema(
        description="Delete an existing Activation Instance",
        responses={
            status.HTTP_204_NO_CONTENT: OpenApiResponse(
                None,
                description="The Activation Instance has been deleted.",
            ),
        },
    ),
)
class ActivationInstanceViewSet(
    viewsets.ReadOnlyModelViewSet,
    mixins.DestroyModelMixin,
):
    queryset = models.ActivationInstance.objects.all()
    serializer_class = serializers.ActivationInstanceSerializer
    filter_backends = (defaultfilters.DjangoFilterBackend,)
    filterset_class = filters.ActivationInstanceFilter
    rbac_resource_type = ResourceType.ACTIVATION_INSTANCE
    rbac_action = None

    @extend_schema(
        description="List all logs for the Activation Instance",
        request=None,
        responses={
            status.HTTP_200_OK: serializers.ActivationInstanceLogSerializer(
                many=True
            )
        },
        parameters=[
            OpenApiParameter(
                name="id",
                type=int,
                location=OpenApiParameter.PATH,
                description="A unique integer value identifying this Activation Instance.",  # noqa: E501
            )
        ],
    )
    @action(
        detail=False,
        queryset=models.ActivationInstanceLog.objects.order_by("id"),
        filterset_class=filters.ActivationInstanceLogFilter,
        rbac_action=Action.READ,
        url_path="(?P<id>[^/.]+)/logs",
    )
    def logs(self, request, id):
        instance_exists = models.ActivationInstance.objects.filter(
            pk=id
        ).exists()
        if not instance_exists:
            raise api_exc.NotFound(
                code=status.HTTP_404_NOT_FOUND,
                detail=f"Activation Instance with ID={id} does not exist.",
            )

        activation_instance_logs = models.ActivationInstanceLog.objects.filter(
            activation_instance_id=id
        ).order_by("id")
        activation_instance_logs = self.filter_queryset(
            activation_instance_logs
        )
        results = self.paginate_queryset(activation_instance_logs)
        serializer = serializers.ActivationInstanceLogSerializer(
            results, many=True
        )
        return self.get_paginated_response(serializer.data)<|MERGE_RESOLUTION|>--- conflicted
+++ resolved
@@ -285,7 +285,6 @@
             activation.status_message = error
             activation.save(update_fields=["status", "status_message"])
             logger.error(f"Failed to restart {activation.name}: {error}")
-<<<<<<< HEAD
 
             return Response(
                 {"errors": error}, status=status.HTTP_400_BAD_REQUEST
@@ -295,22 +294,6 @@
 
         return Response(status=status.HTTP_204_NO_CONTENT)
 
-=======
-
-            return Response(
-                {"errors": error}, status=status.HTTP_400_BAD_REQUEST
-            )
-
-        restart.delay(
-            activation_id=activation.id, requester=activation.user.username
-        )
-
-        activation.restart_count += 1
-        activation.save(update_fields=["restart_count", "modified_at"])
-
-        return Response(status=status.HTTP_204_NO_CONTENT)
-
->>>>>>> 0d70bad6
     def _check_deleting(self, activation):
         if activation.status == ActivationStatus.DELETING:
             raise exceptions.APIException(
