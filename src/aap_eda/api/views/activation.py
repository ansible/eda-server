--- conflicted
+++ resolved
@@ -26,14 +26,7 @@
 from rest_framework.response import Response
 
 from aap_eda.api import exceptions as api_exc, filters, serializers
-<<<<<<< HEAD
-from aap_eda.api.serializers.activation import (
-    is_activation_valid,
-    parse_validation_errors,
-)
-=======
 from aap_eda.api.serializers.activation import is_activation_valid
->>>>>>> 65eb7643
 from aap_eda.core import models
 from aap_eda.core.enums import Action, ActivationStatus, ResourceType
 from aap_eda.tasks.orchestrator import (
@@ -88,16 +81,7 @@
         serializer = serializers.ActivationCreateSerializer(
             data=request.data, context=context
         )
-<<<<<<< HEAD
-        valid = serializer.is_valid()
-        if not valid:
-            error = parse_validation_errors(serializer.errors)
-            return Response(
-                {"errors": error}, status=status.HTTP_400_BAD_REQUEST
-            )
-=======
         serializer.is_valid(raise_exception=True)
->>>>>>> 65eb7643
 
         response = serializer.create(serializer.validated_data)
 
@@ -306,32 +290,19 @@
             activation.status_message = error
             activation.save(update_fields=["status", "status_message"])
             logger.error(f"Failed to restart {activation.name}: {error}")
-<<<<<<< HEAD
 
             return Response(
                 {"errors": error}, status=status.HTTP_400_BAD_REQUEST
             )
 
-        restart_activation(activation_id=activation.id)
-
-        return Response(status=status.HTTP_204_NO_CONTENT)
-
-=======
-
             return Response(
                 {"errors": error}, status=status.HTTP_400_BAD_REQUEST
             )
 
-        restart.delay(
-            activation_id=activation.id, requester=activation.user.username
-        )
-
-        activation.restart_count += 1
-        activation.save(update_fields=["restart_count", "modified_at"])
+        restart_activation(activation_id=activation.id)
 
         return Response(status=status.HTTP_204_NO_CONTENT)
 
->>>>>>> 65eb7643
     def _check_deleting(self, activation):
         if activation.status == ActivationStatus.DELETING:
             raise exceptions.APIException(
