--- conflicted
+++ resolved
@@ -89,7 +89,6 @@
         )
         serializer.is_valid(raise_exception=True)
 
-<<<<<<< HEAD
         with transaction.atomic():
             response = serializer.create(serializer.validated_data)
             check_related_permissions(
@@ -101,9 +100,6 @@
             RoleDefinition.objects.give_creator_permissions(
                 request.user, response
             )
-=======
-        activation = serializer.create(serializer.validated_data)
->>>>>>> abfb35d9
 
         if activation.is_enabled:
             start_rulebook_process(
