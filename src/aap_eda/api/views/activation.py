--- conflicted
+++ resolved
@@ -102,11 +102,7 @@
         if response.is_enabled:
             start_rulebook_process(
                 process_parent_type=ProcessParentType.ACTIVATION,
-<<<<<<< HEAD
-                id=response.id,
-=======
-                process_parent_id=activation.id,
->>>>>>> d99a07a2
+                process_parent_id=response.id,
             )
 
         return Response(
