#  Copyright 2023 Red Hat, Inc.
#
#  Licensed under the Apache License, Version 2.0 (the "License");
#  you may not use this file except in compliance with the License.
#  You may obtain a copy of the License at
#
#      http://www.apache.org/licenses/LICENSE-2.0
#
#  Unless required by applicable law or agreed to in writing, software
#  distributed under the License is distributed on an "AS IS" BASIS,
#  WITHOUT WARRANTIES OR CONDITIONS OF ANY KIND, either express or implied.
#  See the License for the specific language governing permissions and
#  limitations under the License.
import logging

from ansible_base.rbac.api.related import check_related_permissions
from ansible_base.rbac.models import RoleDefinition
from django.db import transaction
from django.forms import model_to_dict
from django_filters import rest_framework as defaultfilters
from drf_spectacular.utils import (
    OpenApiParameter,
    OpenApiResponse,
    extend_schema,
    extend_schema_view,
)
from rest_framework import exceptions, mixins, status, viewsets
from rest_framework.decorators import action
from rest_framework.response import Response

from aap_eda.api import exceptions as api_exc, filters, serializers
from aap_eda.api.serializers.activation import is_activation_valid
from aap_eda.core import models
from aap_eda.core.enums import Action, ActivationStatus, ProcessParentType
from aap_eda.core.utils import logging_utils
from aap_eda.tasks.orchestrator import (
    delete_rulebook_process,
    restart_rulebook_process,
    start_rulebook_process,
    stop_rulebook_process,
)

logger = logging.getLogger(__name__)

resource_name = "RulebookActivation"


class ActivationViewSet(
    mixins.DestroyModelMixin,
    viewsets.GenericViewSet,
):
    queryset = models.Activation.objects.all()
    filter_backends = (defaultfilters.DjangoFilterBackend,)
    filterset_class = filters.ActivationFilter

    rbac_action = None

    def get_serializer_class(self):
        if self.request.method == "PATCH":
            return serializers.ActivationUpdateSerializer
        elif (
            self.request.method == "POST"
            and self.request.path == "/api/eda/v1/activations/"
        ):
            return serializers.ActivationCreateSerializer
        else:
            return serializers.ActivationReadSerializer

    def filter_queryset(self, queryset):
        if queryset.model is models.Activation:
            return super().filter_queryset(
                queryset.model.access_qs(self.request.user, queryset=queryset)
            )
        return super().filter_queryset(queryset)

    @extend_schema(
        request=serializers.ActivationCreateSerializer,
        responses={
            status.HTTP_201_CREATED: serializers.ActivationReadSerializer,
            status.HTTP_400_BAD_REQUEST: OpenApiResponse(
                description="Invalid data to create activation."
            ),
        },
    )
    def create(self, request):
        serializer = self.get_serializer(data=request.data)
        serializer.is_valid(raise_exception=True)

        with transaction.atomic():
            response = serializer.create(serializer.validated_data)
            check_related_permissions(
                request.user,
                serializer.Meta.model,
                {},
                model_to_dict(response),
            )
            RoleDefinition.objects.give_creator_permissions(
                request.user, response
            )

        if response.is_enabled:
            start_rulebook_process(
                process_parent_type=ProcessParentType.ACTIVATION,
                process_parent_id=response.id,
                request_id=request.headers.get("x-request-id"),
            )

        logger.info(
            logging_utils.generate_simple_audit_log(
                "Create",
                resource_name,
                response.name,
                response.id,
                response.organization,
            )
        )

        return Response(
            serializers.ActivationReadSerializer(response).data,
            status=status.HTTP_201_CREATED,
        )

    @extend_schema(
        request=serializers.ActivationUpdateSerializer,
        responses={
            status.HTTP_200_OK: serializers.ActivationReadSerializer,
            status.HTTP_400_BAD_REQUEST: OpenApiResponse(
                description="Invalid data to update activation."
            ),
            status.HTTP_409_CONFLICT: OpenApiResponse(
                description="The activation is not allowed to be updated."
            ),
        },
    )
    def partial_update(self, request, pk):
        activation = self.get_object()
        if activation.is_enabled or activation.status in [
            ActivationStatus.STARTING,
            ActivationStatus.STOPPING,
            ActivationStatus.DELETING,
            ActivationStatus.RUNNING,
            ActivationStatus.UNRESPONSIVE,
            ActivationStatus.WORKERS_OFFLINE,
        ]:
            return Response(
                data=(
                    "Activation is not in disabled mode and in stopped status"
                ),
                status=status.HTTP_409_CONFLICT,
            )
        serializer = self.get_serializer(
            instance=activation, data=request.data, partial=True
        )
        serializer.refill_needed_data(request.data, activation)
        serializer.is_valid(raise_exception=True)
        serializer.prepare_update(activation)

        old_data = model_to_dict(activation)
        is_enabled = serializer.validated_data.pop("is_enabled", False)
        with transaction.atomic():
            serializer.update(activation, serializer.validated_data)
            check_related_permissions(
                request.user,
                serializer.Meta.model,
                old_data,
                model_to_dict(activation),
            )

        logger.info(
            logging_utils.generate_simple_audit_log(
                "Update",
                resource_name,
                activation.name,
                activation.id,
                activation.organization,
            )
        )

        if is_enabled:
            response = self._start(request, activation)
            if response.status_code >= status.HTTP_400_BAD_REQUEST:
                return response

        return Response(serializers.ActivationReadSerializer(activation).data)

    @extend_schema(
        description="Delete an existing Activation",
        responses={
            status.HTTP_204_NO_CONTENT: OpenApiResponse(
                None,
                description="The Activation has been deleted.",
            ),
        },
    )
    def destroy(self, request, *args, **kwargs):
        activation = self.get_object()

        if activation.status == ActivationStatus.WORKERS_OFFLINE:
            raise api_exc.Conflict(
                f"An Activation in state '{activation.status}' cannot be "
                "deleted.",
            )

        audit_log = logging_utils.generate_simple_audit_log(
            "Delete",
            resource_name,
            activation.name,
            activation.id,
            activation.organization,
        )

<<<<<<< HEAD
        with transaction.atomic():
            activation.status = ActivationStatus.DELETING
            activation.save(update_fields=["status"])
            name = activation.name

            request_id = request.headers.get("x-request-id", "")
            delete_rulebook_process(
                process_parent_type=ProcessParentType.ACTIVATION,
                process_parent_id=activation.id,
                request_id=request_id,
            )
            logger.info(f"Now deleting {name} ...")
=======
        try:
            with transaction.atomic():
                activation.status = ActivationStatus.DELETING
                activation.save(update_fields=["status"])
                name = activation.name

                delete_rulebook_process(
                    process_parent_type=ProcessParentType.ACTIVATION,
                    process_parent_id=activation.id,
                    request_id=request.headers.get("x-request-id"),
                )
                logger.info(f"Now deleting {name} ...")
        except redis.ConnectionError:
            # If Redis isn't available we'll generate a Conflict (409).
            # Anything else we re-raise the exception.
            self.redis_is_available()
            raise
>>>>>>> f4b01d42

        logger.info(audit_log)

        return Response(status=status.HTTP_204_NO_CONTENT)

    @extend_schema(
        responses={status.HTTP_200_OK: serializers.ActivationReadSerializer},
    )
    def retrieve(self, request, pk: int):
        activation = self.get_object()

        logger.info(
            logging_utils.generate_simple_audit_log(
                "Read",
                resource_name,
                activation.name,
                activation.id,
                activation.organization,
            )
        )

        return Response(serializers.ActivationReadSerializer(activation).data)

    @extend_schema(
        description="List all Activations",
        request=None,
        responses={
            status.HTTP_200_OK: OpenApiResponse(
                serializers.ActivationListSerializer(many=True),
                description="Return a list of Activations.",
            ),
        },
    )
    def list(self, request):
        activations = self.filter_queryset(self.get_queryset())

        serializer = serializers.ActivationListSerializer(
            activations, many=True
        )
        result = self.paginate_queryset(serializer.data)

        logger.info(
            logging_utils.generate_simple_audit_log(
                "ListActivations",
                resource_name,
                "*",
                "*",
                "*",
            )
        )
        return self.get_paginated_response(result)

    @extend_schema(
        description="List all instances for the Activation",
        request=None,
        responses={
            status.HTTP_200_OK: serializers.ActivationInstanceSerializer(
                many=True
            ),
        },
        parameters=[
            OpenApiParameter(
                name="id",
                type=int,
                location=OpenApiParameter.PATH,
                description="A unique integer value identifying this rulebook.",  # noqa: E501
            )
        ],
    )
    @action(
        detail=False,
        queryset=models.RulebookProcess.objects.order_by("id"),
        filterset_class=filters.ActivationInstanceFilter,
        rbac_action=Action.READ,
        url_path="(?P<id>[^/.]+)/instances",
    )
    def instances(self, request, id):
        activation_exists = (
            models.Activation.access_qs(request.user).filter(id=id).exists()
        )
        if not activation_exists:
            raise api_exc.NotFound(
                code=status.HTTP_404_NOT_FOUND,
                detail=f"Activation with ID={id} does not exist.",
            )

        activation_instances = models.RulebookProcess.objects.filter(
            activation_id=id,
            parent_type=ProcessParentType.ACTIVATION,
        )
        filtered_instances = self.filter_queryset(activation_instances)
        result = self.paginate_queryset(filtered_instances)
        serializer = serializers.ActivationInstanceSerializer(
            result, many=True
        )
        return self.get_paginated_response(serializer.data)

    @extend_schema(
        description="Enable the Activation",
        request=None,
        responses={
            status.HTTP_204_NO_CONTENT: OpenApiResponse(
                None,
                description="Activation has been enabled.",
            ),
            status.HTTP_400_BAD_REQUEST: OpenApiResponse(
                None,
                description="Activation not enabled.",
            ),
            status.HTTP_409_CONFLICT: OpenApiResponse(
                description="Processing of enable is disallowed."
            ),
        },
    )
    @action(methods=["post"], detail=True, rbac_action=Action.ENABLE)
    def enable(self, request, pk):
        activation = self.get_object()
        return self._start(request, activation)

    def _start(self, request, activation: models.Activation) -> Response:
        if activation.is_enabled:
            return Response(status=status.HTTP_204_NO_CONTENT)

        if activation.status in [
            ActivationStatus.STARTING,
            ActivationStatus.STOPPING,
            ActivationStatus.DELETING,
            ActivationStatus.RUNNING,
            ActivationStatus.UNRESPONSIVE,
        ]:
            return Response(
                data="Activation not enabled due to current activation status",
                status=status.HTTP_409_CONFLICT,
            )

        valid, error = is_activation_valid(activation)
        if not valid:
            activation.status = ActivationStatus.ERROR
            activation.status_message = error
            activation.save(update_fields=["status", "status_message"])
            logger.error(f"Failed to enable {activation.name}: {error}")

            return Response(
                {"errors": error}, status=status.HTTP_400_BAD_REQUEST
            )

        logger.info(f"Now enabling {activation.name} ...")

        activation.is_enabled = True
        activation.failure_count = 0
        activation.status = ActivationStatus.PENDING
        activation.save(
            update_fields=[
                "is_enabled",
                "failure_count",
                "status",
                "modified_at",
            ]
        )

        start_rulebook_process(
            process_parent_type=ProcessParentType.ACTIVATION,
            process_parent_id=activation.id,
            request_id=request.headers.get("x-request-id"),
        )

        logger.info(
            logging_utils.generate_simple_audit_log(
                "Enable",
                resource_name,
                activation.name,
                activation.id,
                activation.organization,
            )
        )

        return Response(status=status.HTTP_204_NO_CONTENT)

    @extend_schema(
        description="Disable the Activation",
        request=None,
        responses={
            status.HTTP_204_NO_CONTENT: OpenApiResponse(
                None,
                description="Activation has been disabled.",
            ),
        },
    )
    @action(methods=["post"], detail=True, rbac_action=Action.DISABLE)
    def disable(self, request, pk):
        activation = self.get_object()

        self._check_deleting(activation)

        if activation.is_enabled:
            activation.status = ActivationStatus.STOPPING
            activation.is_enabled = False
            activation.save(
                update_fields=["is_enabled", "status", "modified_at"]
            )
            stop_rulebook_process(
                process_parent_type=ProcessParentType.ACTIVATION,
                process_parent_id=activation.id,
                request_id=request.headers.get("x-request-id"),
            )

        logger.info(
            logging_utils.generate_simple_audit_log(
                "Disable",
                resource_name,
                activation.name,
                activation.id,
                activation.organization,
            )
        )
        return Response(status=status.HTTP_204_NO_CONTENT)

    @extend_schema(
        description="Restart the Activation",
        request=None,
        responses={
            status.HTTP_204_NO_CONTENT: OpenApiResponse(
                None,
                description="Activation restart was successful.",
            ),
            status.HTTP_400_BAD_REQUEST: OpenApiResponse(
                None,
                description="Activation not enabled.",
            ),
        },
    )
    @action(methods=["post"], detail=True, rbac_action=Action.RESTART)
    def restart(self, request, pk):
        activation = self.get_object()

        self._check_deleting(activation)

        if not activation.is_enabled:
            raise api_exc.Forbidden(
                detail="Activation is disabled and cannot be run."
            )

        valid, error = is_activation_valid(activation)
        if not valid:
            stop_rulebook_process(
                process_parent_type=ProcessParentType.ACTIVATION,
                process_parent_id=activation.id,
                request_id=request.headers.get("x-request-id"),
            )
            activation.status = ActivationStatus.ERROR
            activation.status_message = error
            activation.save(update_fields=["status", "status_message"])
            logger.error(f"Failed to restart {activation.name}: {error}")

            return Response(
                {"errors": error}, status=status.HTTP_400_BAD_REQUEST
            )

        restart_rulebook_process(
            process_parent_type=ProcessParentType.ACTIVATION,
            process_parent_id=activation.id,
            request_id=request.headers.get("x-request-id"),
        )

        logger.info(
            logging_utils.generate_simple_audit_log(
                "Restart",
                resource_name,
                activation.name,
                activation.id,
                activation.organization,
            )
        )
        return Response(status=status.HTTP_204_NO_CONTENT)

    @extend_schema(
        description="Copy an activation.",
        request=serializers.ActivationCopySerializer,
        responses={
            status.HTTP_201_CREATED: OpenApiResponse(
                serializers.ActivationReadSerializer,
                description="Return the copied activation.",
            ),
            status.HTTP_404_NOT_FOUND: OpenApiResponse(
                None, description="Activation not found."
            ),
        },
    )
    @action(methods=["post"], detail=True, rbac_action=Action.READ)
    def copy(self, request, pk):
        activation = self.get_object()
        serializer = serializers.ActivationCopySerializer(
            instance=activation, data=request.data
        )
        serializer.is_valid(raise_exception=True)
        with transaction.atomic():
            response = serializer.copy()
            check_related_permissions(
                request.user,
                serializer.Meta.model,
                {},
                model_to_dict(activation),
            )
            RoleDefinition.objects.give_creator_permissions(
                request.user, response
            )

        logger.info(
            logging_utils.generate_simple_audit_log(
                "Copy",
                resource_name,
                response.name,
                response.id,
                response.organization,
            )
        )

        return Response(
            serializers.ActivationReadSerializer(response).data,
            status=status.HTTP_201_CREATED,
        )

    def _check_deleting(self, activation):
        if activation.status == ActivationStatus.DELETING:
            raise exceptions.APIException(
                detail="Object is being deleted", code=409
            )


@extend_schema_view(
    retrieve=extend_schema(
        description="Get the Activation Instance by its id",
        responses={
            status.HTTP_200_OK: OpenApiResponse(
                serializers.ActivationInstanceSerializer
            ),
        },
    ),
    list=extend_schema(
        description="List all the Activation Instances",
        responses={
            status.HTTP_200_OK: OpenApiResponse(
                serializers.ActivationInstanceSerializer
            ),
        },
    ),
)
class ActivationInstanceViewSet(viewsets.ReadOnlyModelViewSet):
    queryset = models.RulebookProcess.objects.select_related(
        "rulebookprocessqueue",
    )
    serializer_class = serializers.ActivationInstanceSerializer
    filter_backends = (defaultfilters.DjangoFilterBackend,)
    filterset_class = filters.ActivationInstanceFilter
    rbac_action = None

    def filter_queryset(self, queryset):
        if queryset.model is models.RulebookProcess:
            return super().filter_queryset(
                queryset.model.access_qs(self.request.user, queryset=queryset)
            )
        return super().filter_queryset(queryset)

    @extend_schema(
        description="List all logs for the Activation Instance",
        request=None,
        responses={
            status.HTTP_200_OK: serializers.ActivationInstanceLogSerializer(
                many=True
            )
        },
        parameters=[
            OpenApiParameter(
                name="id",
                type=int,
                location=OpenApiParameter.PATH,
                description="A unique integer value identifying this Activation Instance.",  # noqa: E501
            )
        ],
    )
    @action(
        detail=False,
        queryset=models.RulebookProcessLog.objects.order_by("id"),
        filterset_class=filters.ActivationInstanceLogFilter,
        rbac_action=Action.READ,
        url_path="(?P<id>[^/.]+)/logs",
    )
    def logs(self, request, id):
        instance_exists = (
            models.RulebookProcess.access_qs(request.user)
            .filter(pk=id)
            .exists()
        )
        if not instance_exists:
            raise api_exc.NotFound(
                code=status.HTTP_404_NOT_FOUND,
                detail=f"Activation Instance with ID={id} does not exist.",
            )

        activation_instance_logs = models.RulebookProcessLog.objects.filter(
            activation_instance_id=id
        ).order_by("id")
        activation_instance_logs = self.filter_queryset(
            activation_instance_logs
        )
        results = self.paginate_queryset(activation_instance_logs)
        serializer = serializers.ActivationInstanceLogSerializer(
            results, many=True
        )
        return self.get_paginated_response(serializer.data)<|MERGE_RESOLUTION|>--- conflicted
+++ resolved
@@ -209,38 +209,17 @@
             activation.organization,
         )
 
-<<<<<<< HEAD
         with transaction.atomic():
             activation.status = ActivationStatus.DELETING
             activation.save(update_fields=["status"])
             name = activation.name
 
-            request_id = request.headers.get("x-request-id", "")
             delete_rulebook_process(
                 process_parent_type=ProcessParentType.ACTIVATION,
                 process_parent_id=activation.id,
-                request_id=request_id,
+                request_id=request.headers.get("x-request-id"),
             )
             logger.info(f"Now deleting {name} ...")
-=======
-        try:
-            with transaction.atomic():
-                activation.status = ActivationStatus.DELETING
-                activation.save(update_fields=["status"])
-                name = activation.name
-
-                delete_rulebook_process(
-                    process_parent_type=ProcessParentType.ACTIVATION,
-                    process_parent_id=activation.id,
-                    request_id=request.headers.get("x-request-id"),
-                )
-                logger.info(f"Now deleting {name} ...")
-        except redis.ConnectionError:
-            # If Redis isn't available we'll generate a Conflict (409).
-            # Anything else we re-raise the exception.
-            self.redis_is_available()
-            raise
->>>>>>> f4b01d42
 
         logger.info(audit_log)
 
