#  Copyright 2024 Red Hat, Inc.
#
#  Licensed under the Apache License, Version 2.0 (the "License");
#  you may not use this file except in compliance with the License.
#  You may obtain a copy of the License at
#
#      http://www.apache.org/licenses/LICENSE-2.0
#
#  Unless required by applicable law or agreed to in writing, software
#  distributed under the License is distributed on an "AS IS" BASIS,
#  WITHOUT WARRANTIES OR CONDITIONS OF ANY KIND, either express or implied.
#  See the License for the specific language governing permissions and
#  limitations under the License.

import logging

<<<<<<< HEAD
from ansible_base.rbac.api.related import check_related_permissions
from ansible_base.rbac.models import RoleDefinition
from django.db import transaction
from django.forms import model_to_dict
=======
from django.shortcuts import get_object_or_404
>>>>>>> 2bbec328
from django_filters import rest_framework as defaultfilters
from drf_spectacular.utils import (
    OpenApiParameter,
    OpenApiResponse,
    extend_schema,
)
from rest_framework import mixins, status, viewsets
from rest_framework.filters import BaseFilterBackend
from rest_framework.response import Response

from aap_eda.api import exceptions, filters, serializers
from aap_eda.api.serializers.eda_credential import get_references
from aap_eda.core import models
from aap_eda.core.enums import ResourceType
from aap_eda.core.utils.credentials import inputs_to_store

from .mixins import (
    CreateModelMixin,
    PartialUpdateOnlyModelMixin,
    ResponseSerializerMixin,
)

logger = logging.getLogger(__name__)


class KindFilterBackend(BaseFilterBackend):
    def filter_queryset(self, request, queryset, _view):
        kinds = request.GET.getlist("credential_type__kind")
        if bool(kinds):
            return queryset.filter(credential_type__kind__in=kinds)
        return queryset


class EdaCredentialViewSet(
    ResponseSerializerMixin,
    CreateModelMixin,
    PartialUpdateOnlyModelMixin,
    mixins.RetrieveModelMixin,
    mixins.ListModelMixin,
    mixins.DestroyModelMixin,
    viewsets.GenericViewSet,
):
    serializer_class = serializers.EdaCredentialSerializer
    filter_backends = (
        KindFilterBackend,
        defaultfilters.DjangoFilterBackend,
    )
    filterset_class = filters.EdaCredentialFilter
    ordering_fields = ["name"]

    def get_queryset(self):
        return models.EdaCredential.access_qs(self.request.user)

    rbac_resource_type = ResourceType.EDA_CREDENTIAL
    rbac_action = None

    @extend_schema(
        description="Get EDA credential by id",
        parameters=[
            OpenApiParameter(
                "refs",
                required=False,
                enum=["true", "false"],
                description=(
                    "Query resources that have reference to the credential"
                    " by its id"
                ),
            ),
        ],
        responses={
            status.HTTP_200_OK: OpenApiResponse(
                serializers.EdaCredentialSerializer,
                description="Return an EDA credential by id.",
            ),
        },
    )
    def retrieve(self, request, pk):
        eda_credential = get_object_or_404(models.EdaCredential, id=pk)
        eda_credential_serializers = serializers.EdaCredentialSerializer(
            eda_credential
        )

        refs = request.query_params.get("refs", "false").lower() == "true"
        eda_credential_serializers.references = (
            get_references(eda_credential) if refs else None
        )

        return Response(eda_credential_serializers.data)

    @extend_schema(
        description="Create a new EDA credential.",
        request=serializers.EdaCredentialCreateSerializer,
        responses={
            status.HTTP_201_CREATED: OpenApiResponse(
                serializers.EdaCredentialSerializer,
                description="Return the new EDA credential.",
            ),
        },
    )
    def create(self, request):
        serializer = serializers.EdaCredentialCreateSerializer(
            data=request.data
        )

        serializer.is_valid(raise_exception=True)
        serializer.validated_data["inputs"] = inputs_to_store(
            serializer.validated_data["inputs"]
        )
        with transaction.atomic():
            response = serializer.create(serializer.validated_data)
            check_related_permissions(
                request.user,
                serializer.Meta.model,
                {},
                model_to_dict(response),
            )
            RoleDefinition.objects.give_creator_permissions(
                request.user, response
            )

        return Response(
            serializers.EdaCredentialSerializer(response).data,
            status=status.HTTP_201_CREATED,
        )

    @extend_schema(
        description="List all EDA credentials",
        parameters=[
            OpenApiParameter(
                "credential_type__kind",
                type=str,
                description="Kind of CredentialType",
            ),
        ],
        responses={
            status.HTTP_200_OK: OpenApiResponse(
                serializers.EdaCredentialSerializer(many=True),
                description="Return a list of EDA credentials.",
            ),
        },
    )
    def list(self, request):
        credentials = models.EdaCredential.objects.exclude(
            managed=True,
        )
        credentials = self.filter_queryset(credentials)

        serializer = serializers.EdaCredentialSerializer(
            credentials, many=True
        )
        result = self.paginate_queryset(serializer.data)

        return self.get_paginated_response(result)

    @extend_schema(
        description="Partial update of an EDA credential",
        request=serializers.EdaCredentialCreateSerializer,
        responses={
            status.HTTP_200_OK: OpenApiResponse(
                serializers.EdaCredentialSerializer,
                description=(
                    "Update successful. Return an updated EDA credential."
                ),
            )
        },
    )
    def partial_update(self, request, pk):
        eda_credential = self.get_object()
        serializer = serializers.EdaCredentialCreateSerializer(
            eda_credential, data=request.data, partial=True
        )
        serializer.is_valid(raise_exception=True)

        if serializer.validated_data.get("inputs"):
            serializer.validated_data["inputs"] = inputs_to_store(
                serializer.validated_data["inputs"],
                eda_credential.inputs,
            )

        for key, value in serializer.validated_data.items():
            setattr(eda_credential, key, value)

        eda_credential.save()

        return Response(
            serializers.EdaCredentialSerializer(eda_credential).data,
            status=status.HTTP_206_PARTIAL_CONTENT,
        )

    @extend_schema(
        description="Delete an eda credential by id",
        responses={
            status.HTTP_204_NO_CONTENT: OpenApiResponse(
                None, description="Delete successful."
            )
        },
        parameters=[
            OpenApiParameter(
                name="force",
                description="Force deletion if there are dependent objects",
                required=False,
                type=bool,
            )
        ],
    )
    def destroy(self, request, *args, **kwargs):
        force = request.query_params.get("force", "false").lower() in [
            "true",
            "1",
            "yes",
        ]
        eda_credential = self.get_object()
        if eda_credential.managed:
            error = "Managed EDA credential cannot be deleted"
            return Response(
                {"errors": error}, status=status.HTTP_400_BAD_REQUEST
            )

        # If the credential is in use and the 'force' flag
        # is not True, raise a PermissionDenied exception
        is_used = models.Activation.objects.filter(
            decision_environment__eda_credential=eda_credential
        ).exists()

        if is_used and not force:
            raise exceptions.Conflict(
                "Credential is being used by Activations "
                "and cannot be deleted. If you want to force delete, "
                "please add /?force=true query param."
            )
        self.perform_destroy(eda_credential)
        return Response(status=status.HTTP_204_NO_CONTENT)<|MERGE_RESOLUTION|>--- conflicted
+++ resolved
@@ -14,14 +14,11 @@
 
 import logging
 
-<<<<<<< HEAD
 from ansible_base.rbac.api.related import check_related_permissions
 from ansible_base.rbac.models import RoleDefinition
 from django.db import transaction
 from django.forms import model_to_dict
-=======
 from django.shortcuts import get_object_or_404
->>>>>>> 2bbec328
 from django_filters import rest_framework as defaultfilters
 from drf_spectacular.utils import (
     OpenApiParameter,
