#  Copyright 2023 Red Hat, Inc.
#
#  Licensed under the Apache License, Version 2.0 (the "License");
#  you may not use this file except in compliance with the License.
#  You may obtain a copy of the License at
#
#      http://www.apache.org/licenses/LICENSE-2.0
#
#  Unless required by applicable law or agreed to in writing, software
#  distributed under the License is distributed on an "AS IS" BASIS,
#  WITHOUT WARRANTIES OR CONDITIONS OF ANY KIND, either express or implied.
#  See the License for the specific language governing permissions and
#  limitations under the License.
from ansible_base.lib.dynamic_config.dynamic_urls import (
    api_version_urls as dab_urls,
)
from ansible_base.resource_registry.urls import (
    urlpatterns as resource_api_urls,
)
from django.urls import include, path
from drf_spectacular.views import (
    SpectacularJSONAPIView,
    SpectacularRedocView,
    SpectacularSwaggerView,
    SpectacularYAMLAPIView,
)
from rest_framework import routers
from rest_framework_simplejwt import views as jwt_views

from aap_eda.core import views as core_views

from . import views

router = routers.SimpleRouter()
# basename has to be set when queryset is user-dependent
# which is any model with permissions
router.register("extra-vars", views.ExtraVarViewSet)
router.register("projects", views.ProjectViewSet)
router.register("rulebooks", views.RulebookViewSet)
router.register("activations", views.ActivationViewSet)
router.register(
    "activation-instances",
    views.ActivationInstanceViewSet,
    basename="activationinstance",
)
router.register("audit-rules", views.AuditRuleViewSet)
router.register("users", views.UserViewSet)
router.register("event-streams", views.EventStreamViewSet)
router.register(
    "users/me/awx-tokens",
    views.CurrentUserAwxTokenViewSet,
    basename="controller-token",
)
router.register("credentials", views.CredentialViewSet)
router.register("credential-types", views.CredentialTypeViewSet)
router.register("eda-credentials", views.EdaCredentialViewSet)
router.register("decision-environments", views.DecisionEnvironmentViewSet)
router.register("organizations", views.OrganizationViewSet)
router.register("teams", views.TeamViewSet)

openapi_urls = [
    path(
        "openapi.json",
        SpectacularJSONAPIView.as_view(),
        name="openapi-json",
    ),
    path(
        "openapi.yaml",
        SpectacularYAMLAPIView.as_view(),
        name="openapi-yaml",
    ),
    path(
        "docs",
        SpectacularSwaggerView.as_view(url_name="openapi-json"),
        name="openapi-docs",
    ),
    path(
        "redoc",
        SpectacularRedocView.as_view(url_name="openapi-json"),
        name="openapi-redoc",
    ),
]

v1_urls = [
<<<<<<< HEAD
    path("", include(dab_urls)),
=======
    path("status/", core_views.StatusView.as_view()),
>>>>>>> 33330015
    path("", include(resource_api_urls)),
    path("", include(openapi_urls)),
    path("auth/session/login/", views.SessionLoginView.as_view()),
    path("auth/session/logout/", views.SessionLogoutView.as_view()),
    path(
        "auth/token/refresh/",
        jwt_views.TokenRefreshView.as_view(),
        name="token_refresh",
    ),
    path("users/me/", views.CurrentUserView.as_view()),
    *router.urls,
]

urlpatterns = [
    path("v1/", include(v1_urls)),
]<|MERGE_RESOLUTION|>--- conflicted
+++ resolved
@@ -82,11 +82,8 @@
 ]
 
 v1_urls = [
-<<<<<<< HEAD
+    path("status/", core_views.StatusView.as_view()),
     path("", include(dab_urls)),
-=======
-    path("status/", core_views.StatusView.as_view()),
->>>>>>> 33330015
     path("", include(resource_api_urls)),
     path("", include(openapi_urls)),
     path("auth/session/login/", views.SessionLoginView.as_view()),
