--- conflicted
+++ resolved
@@ -103,21 +103,9 @@
 
 def _update_extra_vars_from_eda_credentials(
     validated_data: dict,
-<<<<<<< HEAD
-    password: str,
-) -> bool:
-    system_vault_credential_needed = False
-=======
     vault_data: VaultData,
     creating: bool,
 ) -> None:
-    extra_var_obj = (
-        models.ExtraVar.objects.get(id=validated_data["extra_var_id"])
-        if validated_data.get("extra_var_id")
-        else None
-    )
->>>>>>> c3dd9cc7
-
     for eda_credential_id in validated_data["eda_credentials"]:
         eda_credential = models.EdaCredential.objects.get(id=eda_credential_id)
         if eda_credential.credential_type.name in [
@@ -405,19 +393,6 @@
 
         if validated_data.get("event_streams"):
             validated_data["rulebook_rulesets"] = _updated_ruleset(
-<<<<<<< HEAD
-                validated_data
-            )
-
-        password = secrets.token_urlsafe()
-        system_vault_credential_needed = False
-
-        vault = _get_vault_credential_type()
-
-        if validated_data.get("eda_credentials"):
-            system_vault_credential_needed = _handle_eda_credentials(
-                validated_data, password
-=======
                 validated_data, vault_data
             )
 
@@ -428,7 +403,6 @@
                 validated_data=validated_data,
                 vault_data=vault_data,
                 creating=True,
->>>>>>> c3dd9cc7
             )
 
         if vault_data.password_used:
