--- conflicted
+++ resolved
@@ -129,16 +129,13 @@
     # credential
     "CredentialSerializer",
     "CredentialCreateSerializer",
-<<<<<<< HEAD
     "CredentialRefSerializer",
-=======
     # credential type
     "CredentialTypeSerializer",
     "CredentialTypeCreateSerializer",
     "CredentialTypeRefSerializer",
     "EdaCredentialSerializer",
     "EdaCredentialCreateSerializer",
->>>>>>> 1f513908
     # decision environment
     "DecisionEnvironmentSerializer",
     # roles
