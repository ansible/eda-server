#  Copyright 2023 Red Hat, Inc.
#
#  Licensed under the Apache License, Version 2.0 (the "License");
#  you may not use this file except in compliance with the License.
#  You may obtain a copy of the License at
#
#      http://www.apache.org/licenses/LICENSE-2.0
#
#  Unless required by applicable law or agreed to in writing, software
#  distributed under the License is distributed on an "AS IS" BASIS,
#  WITHOUT WARRANTIES OR CONDITIONS OF ANY KIND, either express or implied.
#  See the License for the specific language governing permissions and
#  limitations under the License.

from urllib.parse import urlparse, urlunparse

import yaml
from rest_framework import serializers
from rest_framework.validators import UniqueValidator

from aap_eda.api.serializers.eda_credential import EdaCredentialRefSerializer
from aap_eda.api.serializers.organization import OrganizationRefSerializer
from aap_eda.core import models
from aap_eda.core.utils.crypto.base import SecretValue

ENCRYPTED_STRING = "$encrypted$"
ANSIBLE_VAULT_STRING = "$ANSIBLE_VAULT;"


class ProxyFieldMixin:
    def get_proxy(self, obj: models.Project) -> str:
        if not obj.proxy:
            return ""
        url = obj.proxy
        if isinstance(url, SecretValue):
            url = obj.proxy.get_secret_value()
        return get_proxy_for_display(url)


class ProjectSerializer(serializers.ModelSerializer, ProxyFieldMixin):
    eda_credential_id = serializers.IntegerField(
        required=False, allow_null=True
    )

    proxy = serializers.SerializerMethodField()

    class Meta:
        model = models.Project
        read_only_fields = [
            "id",
            "url",
            "scm_type",
            "git_hash",
            "import_state",
            "import_error",
            "created_at",
            "modified_at",
        ]
        fields = [
            "name",
            "description",
            "organization_id",
            "eda_credential_id",
            "signature_validation_credential_id",
            "scm_branch",
            "scm_refspec",
            "verify_ssl",
            "proxy",
            *read_only_fields,
        ]


class ProjectCreateRequestSerializer(serializers.ModelSerializer):
    organization_id = serializers.IntegerField(
        required=False,
        allow_null=True,
        validators=[validators.check_if_organization_exists],
    )
    eda_credential_id = serializers.IntegerField(
        required=False,
        allow_null=True,
        validators=[validators.check_if_credential_exists],
    )
    signature_validation_credential_id = serializers.IntegerField(
        required=False,
        allow_null=True,
        validators=[validators.check_if_credential_exists],
    )

    class Meta:
        model = models.Project
        fields = [
            "url",
            "proxy",
            "name",
            "description",
            "organization_id",
            "eda_credential_id",
            "signature_validation_credential_id",
            "verify_ssl",
            "scm_type",
            "scm_branch",
            "scm_refspec",
        ]


class ProjectUpdateRequestSerializer(serializers.ModelSerializer):
    name = serializers.CharField(
        required=False,
        allow_blank=False,
        allow_null=False,
        help_text="Name of the project",
        validators=[
            UniqueValidator(
                queryset=models.Project.objects.all(),
                message="Project with this name already exists.",
            )
        ],
    )
    description = serializers.CharField(
        required=False,
        allow_blank=True,
        allow_null=True,
        help_text="Description of the project",
    )
    eda_credential_id = serializers.IntegerField(
        required=False,
        allow_null=True,
        help_text="EdaCredential id of the project",
        validators=[validators.check_if_credential_exists],
    )
    signature_validation_credential_id = serializers.IntegerField(
        required=False,
        allow_null=True,
        help_text=(
            "ID of an optional credential used for validating files in the "
            "project against unexpected changes"
        ),
        validators=[validators.check_if_credential_exists],
    )
    verify_ssl = serializers.BooleanField(
        required=False,
        help_text="Indicates if SSL verification is enabled",
    )
    scm_branch = serializers.CharField(
        required=False,
        allow_blank=True,
        allow_null=True,
        help_text="Specific branch, tag or commit to checkout.",
    )
    scm_refspec = serializers.CharField(
        required=False,
        allow_blank=True,
        allow_null=True,
        help_text="For git projects, an additional refspec to fetch.",
    )
    proxy = serializers.CharField(
        required=False,
        allow_blank=True,
        allow_null=True,
        help_text="Proxy server for http or https connection",
    )

    class Meta:
        model = models.Project
        fields = [
            "name",
            "description",
            "eda_credential_id",
            "signature_validation_credential_id",
            "scm_branch",
            "scm_refspec",
            "verify_ssl",
            "proxy",
        ]


class ProjectReadSerializer(serializers.ModelSerializer, ProxyFieldMixin):
    """Serializer for reading the Project with embedded objects."""

    organization = OrganizationRefSerializer()
    eda_credential = EdaCredentialRefSerializer(
        required=False, allow_null=True
    )
    signature_validation_credential = EdaCredentialRefSerializer(
        required=False, allow_null=True
    )
    proxy = serializers.SerializerMethodField()

    class Meta:
        model = models.Project
        read_only_fields = [
            "id",
            "url",
            "scm_type",
            "git_hash",
            "import_state",
            "import_error",
            "created_at",
            "modified_at",
        ]
        fields = [
            "name",
            "description",
            "organization",
            "eda_credential",
            "signature_validation_credential",
            "verify_ssl",
            "scm_branch",
            "scm_refspec",
            "proxy",
            *read_only_fields,
        ]

    def to_representation(self, project):
        eda_credential = (
            EdaCredentialRefSerializer(project["eda_credential"]).data
            if project["eda_credential"]
            else None
        )
        signature_validation_credential = (
            EdaCredentialRefSerializer(
                project["signature_validation_credential"]
            ).data
            if project["signature_validation_credential"]
            else None
        )
        organization = (
            OrganizationRefSerializer(project["organization"]).data
            if project["organization"]
            else None
        )
        return {
            "id": project["id"],
            "name": project["name"],
            "description": project["description"],
            "url": project["url"],
            "proxy": project["proxy"],
            "scm_type": project["scm_type"],
            "scm_branch": project["scm_branch"],
            "scm_refspec": project["scm_refspec"],
            "git_hash": project["git_hash"],
            "verify_ssl": project["verify_ssl"],
            "organization": organization,
            "eda_credential": eda_credential,
            "signature_validation_credential": signature_validation_credential,
            "import_state": project["import_state"],
            "import_error": project["import_error"],
            "created_at": project["created_at"],
            "modified_at": project["modified_at"],
        }


class ProjectRefSerializer(serializers.ModelSerializer):
    class Meta:
        model = models.Project
        fields = [
            "id",
            "git_hash",
            "url",
            "scm_type",
            "name",
            "description",
            "organization_id",
        ]
        read_only_fields = ["id"]


<<<<<<< HEAD
=======
class ExtraVarSerializer(serializers.ModelSerializer):
    extra_var = serializers.CharField(
        required=True,
        help_text="Content of the extra_var",
    )

    class Meta:
        model = models.ExtraVar
        fields = ["id", "extra_var", "organization_id"]
        read_only_fields = ["id"]

    def to_representation(self, extra_var):
        return {
            "id": extra_var.id,
            "organization_id": extra_var.organization_id,
            "extra_var": self.replace_vault_data(extra_var),
        }

    def replace_vault_data(self, extra_var):
        data = {
            key: (
                ENCRYPTED_STRING
                if isinstance(value, str) and ANSIBLE_VAULT_STRING in value
                else value
            )
            for key, value in yaml.safe_load(extra_var.extra_var).items()
        }

        return yaml.safe_dump(data).rstrip("\n")


class ExtraVarCreateSerializer(serializers.ModelSerializer):
    extra_var = serializers.CharField(
        required=True,
        help_text="Content of the extra_var",
        validators=[validators.is_extra_var_dict],
    )
    organization_id = serializers.IntegerField(required=False, allow_null=True)

    class Meta:
        model = models.ExtraVar
        fields = ["extra_var", "organization_id"]


class ExtraVarRefSerializer(serializers.ModelSerializer):
    """Serializer for Extra Var reference."""

    class Meta:
        model = models.ExtraVar
        fields = ["id"]
        read_only_fields = ["id"]


>>>>>>> c75f2bd9
def get_proxy_for_display(proxy: str) -> str:
    if not (proxy.startswith("http://") or proxy.startswith("https://")):
        return proxy
    result = urlparse(proxy)
    if "@" not in proxy:
        return proxy
    cred, domain = result.netloc.split("@")
    if ":" in cred:
        user, _ = cred.split(":")
        domain = f"{user}:{ENCRYPTED_STRING}@{domain}"
    else:
        domain = f"{ENCRYPTED_STRING}@{domain}"

    unparsed = (
        result.scheme,
        domain,
        result.path,
        result.params,
        result.query,
        result.fragment,
    )
    return urlunparse(unparsed)<|MERGE_RESOLUTION|>--- conflicted
+++ resolved
@@ -14,13 +14,12 @@
 
 from urllib.parse import urlparse, urlunparse
 
-import yaml
 from rest_framework import serializers
 from rest_framework.validators import UniqueValidator
 
 from aap_eda.api.serializers.eda_credential import EdaCredentialRefSerializer
 from aap_eda.api.serializers.organization import OrganizationRefSerializer
-from aap_eda.core import models
+from aap_eda.core import models, validators
 from aap_eda.core.utils.crypto.base import SecretValue
 
 ENCRYPTED_STRING = "$encrypted$"
@@ -266,62 +265,6 @@
         read_only_fields = ["id"]
 
 
-<<<<<<< HEAD
-=======
-class ExtraVarSerializer(serializers.ModelSerializer):
-    extra_var = serializers.CharField(
-        required=True,
-        help_text="Content of the extra_var",
-    )
-
-    class Meta:
-        model = models.ExtraVar
-        fields = ["id", "extra_var", "organization_id"]
-        read_only_fields = ["id"]
-
-    def to_representation(self, extra_var):
-        return {
-            "id": extra_var.id,
-            "organization_id": extra_var.organization_id,
-            "extra_var": self.replace_vault_data(extra_var),
-        }
-
-    def replace_vault_data(self, extra_var):
-        data = {
-            key: (
-                ENCRYPTED_STRING
-                if isinstance(value, str) and ANSIBLE_VAULT_STRING in value
-                else value
-            )
-            for key, value in yaml.safe_load(extra_var.extra_var).items()
-        }
-
-        return yaml.safe_dump(data).rstrip("\n")
-
-
-class ExtraVarCreateSerializer(serializers.ModelSerializer):
-    extra_var = serializers.CharField(
-        required=True,
-        help_text="Content of the extra_var",
-        validators=[validators.is_extra_var_dict],
-    )
-    organization_id = serializers.IntegerField(required=False, allow_null=True)
-
-    class Meta:
-        model = models.ExtraVar
-        fields = ["extra_var", "organization_id"]
-
-
-class ExtraVarRefSerializer(serializers.ModelSerializer):
-    """Serializer for Extra Var reference."""
-
-    class Meta:
-        model = models.ExtraVar
-        fields = ["id"]
-        read_only_fields = ["id"]
-
-
->>>>>>> c75f2bd9
 def get_proxy_for_display(proxy: str) -> str:
     if not (proxy.startswith("http://") or proxy.startswith("https://")):
         return proxy
