--- conflicted
+++ resolved
@@ -127,7 +127,6 @@
 
     permissions = PermissionRefSerializer(read_only=True, many=True)
 
-<<<<<<< HEAD
     created_at = serializers.SerializerMethodField()
     modified_at = serializers.SerializerMethodField()
 
@@ -136,17 +135,6 @@
 
     def get_modified_at(self, obj):
         return obj.modified_on
-=======
-    created_at = serializers.DateTimeField(
-        required=True,
-        help_text="The created_at timestamp of the role",
-    )
-
-    modified_at = serializers.DateTimeField(
-        required=True,
-        help_text="The modified_at timestamp of the role",
-    )
->>>>>>> abfb35d9
 
 
 class RoleRefSerializer(serializers.ModelSerializer):
