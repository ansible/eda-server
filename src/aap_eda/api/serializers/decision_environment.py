--- conflicted
+++ resolved
@@ -30,12 +30,8 @@
             "name",
             "description",
             "image_url",
-<<<<<<< HEAD
-            "credential_id",
             "organization_id",
-=======
             "eda_credential_id",
->>>>>>> 1f513908
             *read_only_fields,
         ]
 
@@ -43,14 +39,10 @@
 class DecisionEnvironmentCreateSerializer(serializers.ModelSerializer):
     """Serializer for creating the DecisionEnvironment."""
 
-<<<<<<< HEAD
-    credential_id = serializers.IntegerField(required=False, allow_null=True)
     organization_id = serializers.IntegerField(required=False, allow_null=True)
-=======
     eda_credential_id = serializers.IntegerField(
         required=False, allow_null=True
     )
->>>>>>> 1f513908
 
     class Meta:
         model = models.DecisionEnvironment
@@ -58,12 +50,8 @@
             "name",
             "description",
             "image_url",
-<<<<<<< HEAD
-            "credential_id",
             "organization_id",
-=======
             "eda_credential_id",
->>>>>>> 1f513908
         ]
 
 
@@ -81,12 +69,8 @@
             "name",
             "description",
             "image_url",
-<<<<<<< HEAD
-            "credential",
             "organization_id",
-=======
             "eda_credential",
->>>>>>> 1f513908
             "created_at",
             "modified_at",
         ]
@@ -105,12 +89,8 @@
             "name": decision_environment["name"],
             "description": decision_environment["description"],
             "image_url": decision_environment["image_url"],
-<<<<<<< HEAD
-            "credential": credential,
             "organization_id": decision_environment["organization_id"],
-=======
             "eda_credential": eda_credential,
->>>>>>> 1f513908
             "created_at": decision_environment["created_at"],
             "modified_at": decision_environment["modified_at"],
         }
