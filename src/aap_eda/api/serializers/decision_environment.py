#  Copyright 2023 Red Hat, Inc.
#
#  Licensed under the Apache License, Version 2.0 (the "License");
#  you may not use this file except in compliance with the License.
#  You may obtain a copy of the License at
#
#      http://www.apache.org/licenses/LICENSE-2.0
#
#  Unless required by applicable law or agreed to in writing, software
#  distributed under the License is distributed on an "AS IS" BASIS,
#  WITHOUT WARRANTIES OR CONDITIONS OF ANY KIND, either express or implied.
#  See the License for the specific language governing permissions and
#  limitations under the License.

from rest_framework import serializers

<<<<<<< HEAD
from aap_eda.api.serializers.credential import CredentialRefSerializer
from aap_eda.api.serializers.organization import OrganizationRefSerializer
=======
from aap_eda.api.serializers.eda_credential import EdaCredentialRefSerializer
>>>>>>> cc7cca32
from aap_eda.core import models


class DecisionEnvironmentSerializer(serializers.ModelSerializer):
    class Meta:
        model = models.DecisionEnvironment
        read_only_fields = [
            "id",
            "created_at",
            "modified_at",
        ]
        fields = [
            "name",
            "description",
            "image_url",
            "organization_id",
            "eda_credential_id",
            *read_only_fields,
        ]


class DecisionEnvironmentCreateSerializer(serializers.ModelSerializer):
    """Serializer for creating the DecisionEnvironment."""

    organization_id = serializers.IntegerField(required=False, allow_null=True)
    eda_credential_id = serializers.IntegerField(
        required=False, allow_null=True
    )

    class Meta:
        model = models.DecisionEnvironment
        fields = [
            "name",
            "description",
            "image_url",
            "organization_id",
            "eda_credential_id",
        ]


class DecisionEnvironmentReadSerializer(serializers.ModelSerializer):
    """Serializer for reading the DecisionEnvironment with embedded objects."""

<<<<<<< HEAD
    credential = CredentialRefSerializer(required=False, allow_null=True)
    organization = OrganizationRefSerializer()
=======
    eda_credential = EdaCredentialRefSerializer(
        required=False, allow_null=True
    )
>>>>>>> cc7cca32

    class Meta:
        model = models.DecisionEnvironment
        fields = [
            "id",
            "name",
            "description",
            "image_url",
<<<<<<< HEAD
            "credential",
            "organization",
=======
            "organization_id",
            "eda_credential",
>>>>>>> cc7cca32
            "created_at",
            "modified_at",
        ]
        read_only_fields = ["id", "created_at", "modified_at"]

    def to_representation(self, decision_environment):
        eda_credential = (
            EdaCredentialRefSerializer(
                decision_environment["eda_credential"]
            ).data
            if decision_environment["eda_credential"]
            else None
        )
        organization = (
            OrganizationRefSerializer(
                decision_environment["organization"]
            ).data
            if decision_environment["organization"]
            else None
        )
        return {
            "id": decision_environment["id"],
            "name": decision_environment["name"],
            "description": decision_environment["description"],
            "image_url": decision_environment["image_url"],
<<<<<<< HEAD
            "credential": credential,
            "organization": organization,
=======
            "organization_id": decision_environment["organization_id"],
            "eda_credential": eda_credential,
>>>>>>> cc7cca32
            "created_at": decision_environment["created_at"],
            "modified_at": decision_environment["modified_at"],
        }


class DecisionEnvironmentRefSerializer(serializers.ModelSerializer):
    """Serializer for DecisionEnvironment reference."""

    class Meta:
        model = models.DecisionEnvironment
        fields = ["id", "name", "description", "image_url", "organization_id"]
        read_only_fields = ["id"]<|MERGE_RESOLUTION|>--- conflicted
+++ resolved
@@ -14,12 +14,8 @@
 
 from rest_framework import serializers
 
-<<<<<<< HEAD
-from aap_eda.api.serializers.credential import CredentialRefSerializer
+from aap_eda.api.serializers.eda_credential import EdaCredentialRefSerializer
 from aap_eda.api.serializers.organization import OrganizationRefSerializer
-=======
-from aap_eda.api.serializers.eda_credential import EdaCredentialRefSerializer
->>>>>>> cc7cca32
 from aap_eda.core import models
 
 
@@ -63,14 +59,10 @@
 class DecisionEnvironmentReadSerializer(serializers.ModelSerializer):
     """Serializer for reading the DecisionEnvironment with embedded objects."""
 
-<<<<<<< HEAD
-    credential = CredentialRefSerializer(required=False, allow_null=True)
-    organization = OrganizationRefSerializer()
-=======
     eda_credential = EdaCredentialRefSerializer(
         required=False, allow_null=True
     )
->>>>>>> cc7cca32
+    organization = OrganizationRefSerializer()
 
     class Meta:
         model = models.DecisionEnvironment
@@ -79,13 +71,8 @@
             "name",
             "description",
             "image_url",
-<<<<<<< HEAD
-            "credential",
             "organization",
-=======
-            "organization_id",
             "eda_credential",
->>>>>>> cc7cca32
             "created_at",
             "modified_at",
         ]
@@ -111,13 +98,8 @@
             "name": decision_environment["name"],
             "description": decision_environment["description"],
             "image_url": decision_environment["image_url"],
-<<<<<<< HEAD
-            "credential": credential,
             "organization": organization,
-=======
-            "organization_id": decision_environment["organization_id"],
             "eda_credential": eda_credential,
->>>>>>> cc7cca32
             "created_at": decision_environment["created_at"],
             "modified_at": decision_environment["modified_at"],
         }
