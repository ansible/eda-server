--- conflicted
+++ resolved
@@ -137,11 +137,6 @@
 
 
 @pytest.mark.django_db(transaction=True)
-<<<<<<< HEAD
-async def test_handle_workers_with_validation_errors(
-    default_organization: models.Organization,
-):
-=======
 async def test_handle_workers_with_controller_info(
     ws_communicator: WebsocketCommunicator, preseed_credential_types
 ):
@@ -169,8 +164,9 @@
 
 
 @pytest.mark.django_db(transaction=True)
-async def test_handle_workers_with_validation_errors():
->>>>>>> f01077c3
+async def test_handle_workers_with_validation_errors(
+    default_organization: models.Organization,
+):
     communicator = WebsocketCommunicator(
         AnsibleRulebookConsumer.as_asgi(), "ws/"
     )
