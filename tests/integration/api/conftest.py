#  Copyright 2023 Red Hat, Inc.
#
#  Licensed under the Apache License, Version 2.0 (the "License");
#  you may not use this file except in compliance with the License.
#  You may obtain a copy of the License at
#
#      http://www.apache.org/licenses/LICENSE-2.0
#
#  Unless required by applicable law or agreed to in writing, software
#  distributed under the License is distributed on an "AS IS" BASIS,
#  WITHOUT WARRANTIES OR CONDITIONS OF ANY KIND, either express or implied.
#  See the License for the specific language governing permissions and
#  limitations under the License.
import uuid
from typing import Any, Dict, List
from unittest import mock

import pytest
from ansible_base.rbac.models import DABPermission, RoleDefinition
from django.contrib.contenttypes.models import ContentType
from rest_framework.test import APIClient

<<<<<<< HEAD
from aap_eda.api.constants import EDA_SERVER_VAULT_LABEL
from aap_eda.core import models
from aap_eda.core.enums import (
    ACTIVATION_STATUS_MESSAGE_MAP,
    ActivationStatus,
    CredentialType,
)
=======
from aap_eda.core import enums, models
>>>>>>> cc7cca32

ADMIN_USERNAME = "test.admin"
ADMIN_PASSWORD = "test.admin.123"
DUMMY_UUID = "8472ff2c-6045-4418-8d4e-46f6cffc8557"


@pytest.fixture
def admin_user(default_organization):
    user = models.User.objects.create_user(
        username=ADMIN_USERNAME,
        password=ADMIN_PASSWORD,
        email="admin@localhost",
    )
    admin_role = RoleDefinition.objects.create(
        name="Test Admin",
        content_type=ContentType.objects.get_for_model(default_organization),
    )
    admin_role.permissions.add(*DABPermission.objects.all())
    admin_role.give_permission(user, default_organization)
    return user


@pytest.fixture
def admin_awx_token(admin_user):
    return models.AwxToken.objects.create(
        name="admin-awx-token",
        token="maytheforcebewithyou",
        user=admin_user,
    )


@pytest.fixture
def base_client() -> APIClient:
    """Return APIClient instance with minimal required configuration."""
    client = APIClient(default_format="json")
    return client


@pytest.fixture
def client(base_client: APIClient, admin_user: models.User) -> APIClient:
    """Return a pre-configured instance of an APIClient."""
    base_client.force_authenticate(user=admin_user)
    return base_client


@pytest.fixture
def check_permission_mock():
    with mock.patch.object(
        models.User,
        "has_obj_perm",
        autospec=True,
        wraps=models.User.has_obj_perm,
    ) as m:
        yield m


@pytest.fixture
def default_de(
    default_organization: models.Organization,
    default_credential: models.Credential,
) -> models.DecisionEnvironment:
    """Return a default DE."""
    return models.DecisionEnvironment.objects.create(
        name="default_de",
        image_url="quay.io/ansible/ansible-rulebook:latest",
        description="Default DE",
        credential=default_credential,
        organization=default_organization,
    )


@pytest.fixture
def default_user() -> models.User:
    """Return a default User."""
    return models.User.objects.create_user(
        username="luke.skywalker",
        first_name="Luke",
        last_name="Skywalker",
        email="luke.skywalker@example.com",
        password="secret",
    )


@pytest.fixture
def default_user_awx_token(default_user: models.User):
    return models.AwxToken.objects.create(
        name="admin-awx-token",
        token="maytheforcebewithyou",
        user=default_user,
    )


@pytest.fixture
def default_project(
    default_credential: models.Credential,
    default_organization: models.Organization,
) -> models.Project:
    """Return a default Project."""
    return models.Project.objects.create(
        name="default-project",
        description="Default Project",
        url="https://git.example.com/acme/project-01",
        git_hash="684f62df18ce5f8d5c428e53203b9b975426eed0",
        credential=default_credential,
        organization=default_organization,
        import_state=models.Project.ImportState.COMPLETED,
        import_task_id="c8a7a0e3-05e7-4376-831a-6b8af80107bd",
    )


@pytest.fixture
def new_project(
    default_organization: models.Organization,
) -> models.Project:
    """Return a new Project."""
    return models.Project.objects.create(
        name="new-project",
        description="New Project",
        url="https://git.example.com/acme/project-02",
        git_hash="06a71890b48189edc0b7afccf18285ec042ce302",
        organization=default_organization,
        verify_ssl=False,
        import_state=models.Project.ImportState.FAILED,
        import_task_id="46e289a7-9dcc-4baa-a49a-a6ca756d9b71",
        import_error="Unexpected error. Please contact support.",
    )


@pytest.fixture
def default_rulesets() -> str:
    return """
---
- name: Test sample 001
  hosts: all
  sources:
    - ansible.eda.range:
        limit: 5
        delay: 1
      filters:
        - noop:
  rules:
    - name: r1
      condition: event.i == 1
      action:
        debug:
    - name: r2
      condition: event.i == 2
      action:
        debug:

- name: Test sample 002
  hosts: all
  sources:
    - ansible.eda.range:
        limit: 5
        delay: 1
  rules:
    - name: r3
      condition: event.i == 2
      action:
        debug:
"""


@pytest.fixture
def default_rulebook(
    default_project: models.Project, default_rulesets: str
) -> models.Rulebook:
    """Return a default Rulebook"""
    return models.Rulebook.objects.create(
        name="default-rulebook.yml",
        rulesets=default_rulesets,
        description="test rulebook",
        project=default_project,
    )


@pytest.fixture
def ruleset_with_job_template() -> str:
    return """
---
- name: test
  sources:
    - ansible.eda.range:
        limit: 10
  rules:
    - name: example rule
      condition: event.i == 8
      actions:
        - run_job_template:
            organization: Default
            name: example
"""


@pytest.fixture
def rulebook_with_job_template(
    default_project: models.Project, ruleset_with_job_template: str
) -> models.Rulebook:
    rulebook = models.Rulebook.objects.create(
        name="job-template.yml",
        description="rulebook with job template",
        rulesets=ruleset_with_job_template,
        project=default_project,
    )
    return rulebook


@pytest.fixture
def source_list() -> List[dict]:
    return [
        {
            "name": "<unnamed>",
            "type": "range",
            "config": {"limit": 5},
            "source": "ansible.eda.range",
        }
    ]


@pytest.fixture
def ruleset_1(
    default_rulebook: models.Rulebook, source_list: List[dict]
) -> models.Ruleset:
    return models.Ruleset.objects.create(
        name="ruleset-1",
        sources=source_list,
        rulebook=default_rulebook,
    )


@pytest.fixture
def ruleset_2(
    default_rulebook: models.Rulebook, source_list: List[dict]
) -> models.Ruleset:
    return models.Ruleset.objects.create(
        name="ruleset-2",
        sources=source_list,
        rulebook=default_rulebook,
    )


@pytest.fixture
def ruleset_3(
    rulebook_with_job_template: models.Rulebook, source_list: List[dict]
) -> models.Ruleset:
    return models.Ruleset.objects.create(
        name="ruleset-3",
        sources=source_list,
        rulebook=rulebook_with_job_template,
    )


@pytest.fixture
def default_rule(ruleset_1: models.Ruleset) -> models.Rule:
    return models.Rule.objects.create(
        name="say hello",
        action={"run_playbook": {"name": "ansible.eda.hello"}},
        ruleset=ruleset_1,
    )


@pytest.fixture
def audit_rule_1(
    default_activation_instances: List[models.RulebookProcess],
) -> models.AuditRule:
    return models.AuditRule.objects.create(
        name="rule with 1 action",
        fired_at="2023-12-14T15:19:02.313122Z",
        rule_uuid=DUMMY_UUID,
        ruleset_uuid=DUMMY_UUID,
        ruleset_name="test-audit-ruleset-name-1",
        activation_instance=default_activation_instances[0],
    )


@pytest.fixture
def audit_rule_2(
    new_activation_instance: models.RulebookProcess,
) -> models.AuditRule:
    return models.AuditRule.objects.create(
        name="rule with 2 actions/events",
        fired_at="2023-12-14T15:19:02.323704Z",
        rule_uuid=DUMMY_UUID,
        ruleset_uuid=DUMMY_UUID,
        ruleset_name="test-audit-ruleset-name-2",
        activation_instance=new_activation_instance,
    )


@pytest.fixture
def audit_action_1(audit_rule_1: models.AuditRule) -> models.AuditAction:
    return models.AuditAction.objects.create(
        id=str(uuid.uuid4()),
        name="debug",
        audit_rule=audit_rule_1,
        status="successful",
        rule_fired_at="2023-12-14T15:19:02.313122Z",
        fired_at="2023-12-14T15:19:02.319506Z",
    )


@pytest.fixture
def audit_action_2(audit_rule_2: models.AuditRule) -> models.AuditAction:
    return models.AuditAction.objects.create(
        id=str(uuid.uuid4()),
        name="debug",
        audit_rule=audit_rule_2,
        status="successful",
        rule_fired_at="2023-12-14T15:19:02.323704Z",
        fired_at="2023-12-14T15:19:02.326503Z",
    )


@pytest.fixture
def audit_action_3(audit_rule_2: models.AuditRule) -> models.AuditAction:
    return models.AuditAction.objects.create(
        id=str(uuid.uuid4()),
        name="print_event",
        audit_rule=audit_rule_2,
        status="successful",
        rule_fired_at="2023-12-14T15:19:02.323704Z",
        fired_at="2023-12-14T15:19:02.327547Z",
    )


@pytest.fixture
def audit_event_1(audit_action_1: models.AuditAction) -> models.AuditEvent:
    audit_event = models.AuditEvent.objects.create(
        id=str(uuid.uuid4()),
        source_name="my test source",
        source_type="ansible.eda.range",
        rule_fired_at="2023-12-14T15:19:02.313122Z",
        received_at="2023-12-14T15:19:02.289549Z",
        payload={"key": "value"},
    )
    audit_event.audit_actions.add(audit_action_1)
    return audit_event


@pytest.fixture
def audit_event_2(
    audit_action_2: models.AuditAction, audit_action_3: models.AuditAction
) -> models.AuditEvent:
    audit_event = models.AuditEvent.objects.create(
        id=str(uuid.uuid4()),
        source_name="my test source",
        source_type="ansible.eda.range",
        rule_fired_at="2023-12-14T15:19:02.323704Z",
        received_at="2023-12-14T15:19:02.313063Z",
        payload={"key": "value"},
    )
    audit_event.audit_actions.add(audit_action_2)
    audit_event.audit_actions.add(audit_action_3)
    return audit_event


@pytest.fixture
def audit_event_3(
    audit_action_2: models.AuditAction, audit_action_3: models.AuditAction
) -> models.AuditEvent:
    audit_event = models.AuditEvent.objects.create(
        id=str(uuid.uuid4()),
        source_name="my test source",
        source_type="ansible.eda.range",
        rule_fired_at="2023-12-14T15:19:02.323704Z",
        received_at="2023-12-14T15:19:02.321472Z",
        payload={"key": "value"},
    )
    audit_event.audit_actions.add(audit_action_2)
    audit_event.audit_actions.add(audit_action_3)
    return audit_event


@pytest.fixture
def extra_var_data() -> str:
    return """
        ---
        collections:
        - community.general
        - benthomasson.eda
        """.strip()


@pytest.fixture
def vault_extra_var_data() -> str:
    return """
        limit: !vault |
                $ANSIBLE_VAULT;1.1;AES256
                32323466393537363831636134336565656265336564633366396632616431376363353231396562
                6334646433623764383863656365386363616136633138390a656331383939323930383061363262
                62376665646431376464653831633634356432323531613661346339643032356366613564386333
                6433633539353862620a343931393734343437613666343039643764333162303436306434663737
                3633
        """.strip()


@pytest.fixture
def default_extra_var(
    default_organization: models.Organization,
    extra_var_data: str,
) -> models.ExtraVar:
    """Return a default ExtraVar"""
    return models.ExtraVar.objects.create(
        extra_var=extra_var_data,
        organization=default_organization,
    )


@pytest.fixture
def activation_payload(
    default_de: models.DecisionEnvironment,
    default_project: models.Project,
    default_rulebook: models.Rulebook,
    default_extra_var: models.ExtraVar,
    default_organization: models.Organization,
    default_user: models.User,
) -> dict:
    return {
        "name": "test-activation",
        "description": "Test Activation",
        "is_enabled": True,
        "decision_environment_id": default_de.id,
        "project_id": default_project.id,
        "rulebook_id": default_rulebook.id,
        "extra_var_id": default_extra_var.id,
        "organization": default_organization.id,
        "user_id": default_user.id,
        "log_level": "debug",
    }


@pytest.fixture
def default_activation(
    default_de: models.DecisionEnvironment,
    default_project: models.Project,
    default_rulebook: models.Rulebook,
    default_extra_var: models.ExtraVar,
    default_organization: models.Organization,
    default_user: models.User,
    default_credential: models.Credential,
) -> models.Activation:
    """Return a default Activation"""
    activation = models.Activation.objects.create(
        name="default-activation",
        description="Default Activation",
        decision_environment=default_de,
        project=default_project,
        rulebook=default_rulebook,
        extra_var=default_extra_var,
        organization=default_organization,
        user=default_user,
        log_level="debug",
    )
    activation.credentials.add(default_credential)
    return activation


@pytest.fixture
def new_activation(
    default_de: models.DecisionEnvironment,
    default_project: models.Project,
    default_rulebook: models.Rulebook,
    default_extra_var: models.ExtraVar,
    default_organization: models.Organization,
    default_user: models.User,
) -> models.Activation:
    """Return a new Activation"""
    return models.Activation.objects.create(
        name="new-activation",
        description="New Activation",
        decision_environment=default_de,
        project=default_project,
        rulebook=default_rulebook,
        extra_var=default_extra_var,
        organization=default_organization,
        user=default_user,
        log_level="debug",
    )


@pytest.fixture
<<<<<<< HEAD
def default_activation_instances(
    default_activation: models.Activation, default_project: models.Project
) -> models.RulebookProcess:
    """Return a list of Activation Instances"""
    return models.RulebookProcess.objects.bulk_create(
        [
            models.RulebookProcess(
                name="default-activation-instance-1",
                activation=default_activation,
                git_hash=default_project.git_hash,
                status=ActivationStatus.COMPLETED,
                status_message=ACTIVATION_STATUS_MESSAGE_MAP[
                    ActivationStatus.COMPLETED
                ],
            ),
            models.RulebookProcess(
                name="default-activation-instance-2",
                activation=default_activation,
                git_hash=default_project.git_hash,
                status=ActivationStatus.FAILED,
                status_message=ACTIVATION_STATUS_MESSAGE_MAP[
                    ActivationStatus.FAILED
                ],
            ),
        ]
=======
def credential_registry_type() -> models.CredentialType:
    return models.CredentialType.objects.create(
        name=enums.DefaultCredentialType.REGISTRY,
        inputs={
            "fields": [
                {"id": "username", "label": "Username"},
                {"id": "password", "label": "Password", "secret": True},
            ]
        },
        injectors={},
        managed=False,
>>>>>>> cc7cca32
    )


@pytest.fixture
<<<<<<< HEAD
def new_activation_instance(
    new_activation: models.Activation, default_project: models.Project
) -> models.RulebookProcess:
    """Return an Activation Instance for new_activation fixture"""
    return models.RulebookProcess.objects.create(
        name=new_activation.name,
        activation=new_activation,
        git_hash=default_project.git_hash,
        status=ActivationStatus.COMPLETED,
        status_message=ACTIVATION_STATUS_MESSAGE_MAP[
            ActivationStatus.COMPLETED
        ],
    )


@pytest.fixture
def default_activation_instance_logs(
    default_activation_instances: List[models.RulebookProcess],
) -> List[models.RulebookProcessLog]:
    """Return a list of Activation Instance logs"""
    return models.RulebookProcessLog.objects.bulk_create(
        [
            models.RulebookProcessLog(
                log="activation-instance-log-1",
                line_number=1,
                activation_instance=default_activation_instances[0],
            ),
            models.RulebookProcessLog(
                log="activation-instance-log-2",
                line_number=2,
                activation_instance=default_activation_instances[0],
            ),
        ]
    )


@pytest.fixture
def default_credential(
    default_organization: models.Organization,
) -> models.Credential:
=======
def default_eda_credential(
    default_organization: models.Organization,
    credential_registry_type: models.CredentialType,
) -> models.EdaCredential:
>>>>>>> cc7cca32
    """Return a default Credential"""
    return models.EdaCredential.objects.create(
        name="default-credential",
<<<<<<< HEAD
        description="Default Credential",
        credential_type=CredentialType.REGISTRY,
        username="dummy-user",
        secret="dummy-password",
=======
        description="Default EDA Credential",
        credential_type=credential_registry_type,
        inputs={"username": "dummy-user", "password": "dummy-password"},
>>>>>>> cc7cca32
        organization=default_organization,
    )


@pytest.fixture
def default_vault_credential(
    default_organization: models.Organization,
) -> models.Credential:
    """Return a default Vault Credential"""
    return models.Credential.objects.create(
        name="default-vault-credential",
        description="Default Vault Credential",
        credential_type=CredentialType.VAULT,
        username="dummy-vault-user",
        secret="dummy-password",
        organization=default_organization,
    )


@pytest.fixture
def default_eda_vault_credential(
    default_organization: models.Organization,
) -> models.Credential:
    """Return a default EDA Vault Credential"""
    return models.Credential.objects.create(
        name="default-eda-vault-credential",
        description="Default EDA Vault Credential",
        vault_identifier=EDA_SERVER_VAULT_LABEL,
        credential_type=CredentialType.VAULT,
        username="dummy-eda-vault-user",
        secret="dummy-password",
        organization=default_organization,
    )


@pytest.fixture
def credential_payload(
    default_organization: models.Organization,
) -> Dict[str, Any]:
    """Return the payload for creating a new Credential"""
    return {
        "name": "test-credential",
        "description": "Test Credential",
        "credential_type": CredentialType.REGISTRY,
        "username": "test-user",
        "secret": "test-password",
        "organization_id": default_organization.id,
    }<|MERGE_RESOLUTION|>--- conflicted
+++ resolved
@@ -20,17 +20,8 @@
 from django.contrib.contenttypes.models import ContentType
 from rest_framework.test import APIClient
 
-<<<<<<< HEAD
 from aap_eda.api.constants import EDA_SERVER_VAULT_LABEL
-from aap_eda.core import models
-from aap_eda.core.enums import (
-    ACTIVATION_STATUS_MESSAGE_MAP,
-    ActivationStatus,
-    CredentialType,
-)
-=======
 from aap_eda.core import enums, models
->>>>>>> cc7cca32
 
 ADMIN_USERNAME = "test.admin"
 ADMIN_PASSWORD = "test.admin.123"
@@ -125,7 +116,7 @@
 
 @pytest.fixture
 def default_project(
-    default_credential: models.Credential,
+    default_eda_credential: models.EdaCredential,
     default_organization: models.Organization,
 ) -> models.Project:
     """Return a default Project."""
@@ -134,7 +125,9 @@
         description="Default Project",
         url="https://git.example.com/acme/project-01",
         git_hash="684f62df18ce5f8d5c428e53203b9b975426eed0",
-        credential=default_credential,
+        eda_credential=default_eda_credential,
+        signature_validation_credential=default_eda_credential,
+        scm_branch="main",
         organization=default_organization,
         import_state=models.Project.ImportState.COMPLETED,
         import_task_id="c8a7a0e3-05e7-4376-831a-6b8af80107bd",
@@ -152,6 +145,7 @@
         url="https://git.example.com/acme/project-02",
         git_hash="06a71890b48189edc0b7afccf18285ec042ce302",
         organization=default_organization,
+        scm_refspec="refspec",
         verify_ssl=False,
         import_state=models.Project.ImportState.FAILED,
         import_task_id="46e289a7-9dcc-4baa-a49a-a6ca756d9b71",
@@ -513,7 +507,6 @@
 
 
 @pytest.fixture
-<<<<<<< HEAD
 def default_activation_instances(
     default_activation: models.Activation, default_project: models.Project
 ) -> models.RulebookProcess:
@@ -524,39 +517,25 @@
                 name="default-activation-instance-1",
                 activation=default_activation,
                 git_hash=default_project.git_hash,
-                status=ActivationStatus.COMPLETED,
-                status_message=ACTIVATION_STATUS_MESSAGE_MAP[
-                    ActivationStatus.COMPLETED
+                status=enums.ActivationStatus.COMPLETED,
+                status_message=enums.ACTIVATION_STATUS_MESSAGE_MAP[
+                    enums.ActivationStatus.COMPLETED
                 ],
             ),
             models.RulebookProcess(
                 name="default-activation-instance-2",
                 activation=default_activation,
                 git_hash=default_project.git_hash,
-                status=ActivationStatus.FAILED,
-                status_message=ACTIVATION_STATUS_MESSAGE_MAP[
-                    ActivationStatus.FAILED
+                status=enums.ActivationStatus.FAILED,
+                status_message=enums.ACTIVATION_STATUS_MESSAGE_MAP[
+                    enums.ActivationStatus.FAILED
                 ],
             ),
         ]
-=======
-def credential_registry_type() -> models.CredentialType:
-    return models.CredentialType.objects.create(
-        name=enums.DefaultCredentialType.REGISTRY,
-        inputs={
-            "fields": [
-                {"id": "username", "label": "Username"},
-                {"id": "password", "label": "Password", "secret": True},
-            ]
-        },
-        injectors={},
-        managed=False,
->>>>>>> cc7cca32
-    )
-
-
-@pytest.fixture
-<<<<<<< HEAD
+    )
+
+
+@pytest.fixture
 def new_activation_instance(
     new_activation: models.Activation, default_project: models.Project
 ) -> models.RulebookProcess:
@@ -565,9 +544,9 @@
         name=new_activation.name,
         activation=new_activation,
         git_hash=default_project.git_hash,
-        status=ActivationStatus.COMPLETED,
-        status_message=ACTIVATION_STATUS_MESSAGE_MAP[
-            ActivationStatus.COMPLETED
+        status=enums.ActivationStatus.COMPLETED,
+        status_message=enums.ACTIVATION_STATUS_MESSAGE_MAP[
+            enums.ActivationStatus.COMPLETED
         ],
     )
 
@@ -593,30 +572,33 @@
     )
 
 
-@pytest.fixture
-def default_credential(
-    default_organization: models.Organization,
-) -> models.Credential:
-=======
+@pytest.mark.fixture
 def default_eda_credential(
     default_organization: models.Organization,
     credential_registry_type: models.CredentialType,
 ) -> models.EdaCredential:
->>>>>>> cc7cca32
     """Return a default Credential"""
     return models.EdaCredential.objects.create(
         name="default-credential",
-<<<<<<< HEAD
-        description="Default Credential",
-        credential_type=CredentialType.REGISTRY,
-        username="dummy-user",
-        secret="dummy-password",
-=======
         description="Default EDA Credential",
         credential_type=credential_registry_type,
         inputs={"username": "dummy-user", "password": "dummy-password"},
->>>>>>> cc7cca32
-        organization=default_organization,
+        organization=default_organization,
+    )
+
+
+@pytest.mark.fixture
+def credential_registry_type() -> models.CredentialType:
+    return models.CredentialType.objects.create(
+        name=enums.DefaultCredentialType.REGISTRY,
+        inputs={
+            "fields": [
+                {"id": "username", "label": "Username"},
+                {"id": "password", "label": "Password", "secret": True},
+            ]
+        },
+        injectors={},
+        managed=False,
     )
 
 
@@ -628,7 +610,7 @@
     return models.Credential.objects.create(
         name="default-vault-credential",
         description="Default Vault Credential",
-        credential_type=CredentialType.VAULT,
+        credential_type=enums.CredentialType.VAULT,
         username="dummy-vault-user",
         secret="dummy-password",
         organization=default_organization,
@@ -644,7 +626,7 @@
         name="default-eda-vault-credential",
         description="Default EDA Vault Credential",
         vault_identifier=EDA_SERVER_VAULT_LABEL,
-        credential_type=CredentialType.VAULT,
+        credential_type=enums.CredentialType.VAULT,
         username="dummy-eda-vault-user",
         secret="dummy-password",
         organization=default_organization,
@@ -659,7 +641,7 @@
     return {
         "name": "test-credential",
         "description": "Test Credential",
-        "credential_type": CredentialType.REGISTRY,
+        "credential_type": enums.CredentialType.REGISTRY,
         "username": "test-user",
         "secret": "test-password",
         "organization_id": default_organization.id,
