--- conflicted
+++ resolved
@@ -2,15 +2,7 @@
 from rest_framework import status
 from rest_framework.test import APIClient
 
-<<<<<<< HEAD
-from aap_eda.core import models
-=======
 from aap_eda.core import enums, models
-from tests.integration.api.test_activation import (
-    create_activation,
-    create_activation_related_data,
-)
->>>>>>> 4e228aee
 from tests.integration.constants import api_url_v1
 
 INPUTS = {
@@ -145,82 +137,60 @@
 
 @pytest.mark.django_db
 def test_list_eda_credentials_filter_credential_type_id(
-    client: APIClient, preseed_credential_types
-):
-    registry_type = models.CredentialType.objects.create(
-        name="registry", inputs=INPUTS, injectors={}, kind="registry"
-    )
-    scm_type = models.CredentialType.objects.create(
-        name="scm", inputs=INPUTS, injectors={}, kind="scm"
-    )
-    models.EdaCredential.objects.bulk_create(
-        [
-            models.EdaCredential(
-                name="credential-1",
-                inputs={"username": "adam", "password": "secret"},
-                credential_type_id=registry_type.id,
-            ),
-            models.EdaCredential(
-                name="credential-2",
-                inputs={"username": "bearny", "password": "secret"},
-                credential_type_id=scm_type.id,
-            ),
-            models.EdaCredential(
-                name="credential-3",
-                inputs={"username": "christ", "password": "secret"},
-                credential_type_id=scm_type.id,
-            ),
-        ]
-    )
-
-    response = client.get(
-        f"{api_url_v1}/eda-credentials/?credential_type_id={registry_type.id}"
-    )
-    assert response.status_code == status.HTTP_200_OK
-    assert len(response.data["results"]) == 1
-
-    response = client.get(
-        f"{api_url_v1}/eda-credentials/?credential_type_id={scm_type.id}"
-    )
-    assert response.status_code == status.HTTP_200_OK
-    assert len(response.data["results"]) == 2
+    default_eda_credential: models.EdaCredential,
+    default_scm_credential: models.EdaCredential,
+    client: APIClient,
+    preseed_credential_types,
+):
+    registry_credential_type = models.CredentialType.objects.get(
+        name=enums.DefaultCredentialType.REGISTRY
+    )
+    scm_credential_type = models.CredentialType.objects.get(
+        name=enums.DefaultCredentialType.SOURCE_CONTROL
+    )
+    response = client.get(
+        f"{api_url_v1}/eda-credentials/?credential_type_id="
+        f"{registry_credential_type.id}"
+    )
+    assert response.status_code == status.HTTP_200_OK
+    assert len(response.data["results"]) == 1
+    assert (
+        response.data["results"][0]["credential_type"]["name"]
+        == registry_credential_type.name
+    )
+
+    response = client.get(
+        f"{api_url_v1}/eda-credentials/?credential_type_id="
+        f"{scm_credential_type.id}"
+    )
+    assert response.status_code == status.HTTP_200_OK
+    assert len(response.data["results"]) == 1
+    assert (
+        response.data["results"][0]["credential_type"]["name"]
+        == scm_credential_type.name
+    )
 
 
 @pytest.mark.django_db
 def test_list_eda_credentials_filter_name(
-    client: APIClient, preseed_credential_types
-):
-    credential_type = models.CredentialType.objects.get(
-        name=enums.DefaultCredentialType.REGISTRY
-    )
-
-    models.EdaCredential.objects.bulk_create(
-        [
-            models.EdaCredential(
-                name="credential-1",
-                inputs={"username": "adam", "password": "secret"},
-                credential_type_id=credential_type.id,
-            ),
-            models.EdaCredential(
-                name="new-credential",
-                inputs={"username": "bearny", "password": "secret"},
-                credential_type_id=credential_type.id,
-            ),
-            models.EdaCredential(
-                name="new-test-credential",
-                inputs={"username": "christ", "password": "secret"},
-                credential_type_id=credential_type.id,
-            ),
-        ]
-    )
-
-    response = client.get(f"{api_url_v1}/eda-credentials/?name=credential")
-    assert response.status_code == status.HTTP_200_OK
-    assert len(response.data["results"]) == 1
-
-    response = client.get(f"{api_url_v1}/eda-credentials/?name=new")
-    assert response.status_code == status.HTTP_200_OK
-    assert len(response.data["results"]) == 2
+    default_eda_credential: models.EdaCredential,
+    default_scm_credential: models.EdaCredential,
+    client: APIClient,
+    preseed_credential_types,
+):
+    response = client.get(
+        f"{api_url_v1}/eda-credentials/?name={default_eda_credential.name}"
+    )
+    assert response.status_code == status.HTTP_200_OK
+    assert len(response.data["results"]) == 1
+    assert response.data["results"][0]["name"] == default_eda_credential.name
+
+    response = client.get(
+        f"{api_url_v1}/eda-credentials/?name={default_scm_credential.name}"
+    )
+    assert response.status_code == status.HTTP_200_OK
+    assert len(response.data["results"]) == 1
+    assert response.data["results"][0]["name"] == default_scm_credential.name
 
 
 @pytest.mark.django_db
@@ -296,35 +266,12 @@
 
 
 @pytest.mark.django_db
-<<<<<<< HEAD
-def test_delete_credential_used_by_activation(
-    default_activation: models.Activation,
-    client: APIClient,
-    preseed_credential_types,
-):
-    eda_credential_id = default_activation.eda_credentials.all()[0]
-    response = client.delete(
-        f"{api_url_v1}/eda-credentials/{eda_credential_id.id}/"
-=======
 def test_delete_credential_with_de_reference(
-    client: APIClient, preseed_credential_types
-):
-    credential_type = models.CredentialType.objects.get(
-        name=enums.DefaultCredentialType.REGISTRY
-    )
-    eda_credential = models.EdaCredential.objects.create(
-        name="test-credential",
-        description="test credential",
-        credential_type=credential_type,
-        inputs={"username": "dummy-user", "password": "dummy-password"},
-    )
-
-    models.DecisionEnvironment.objects.create(
-        name="test_de_name",
-        image_url="quay.io/de/image_url",
-        description="test_de_description",
-        eda_credential_id=eda_credential.id,
-    )
+    default_de: models.Activation,
+    client: APIClient,
+    preseed_credential_types,
+):
+    eda_credential = default_de.eda_credential
     response = client.delete(
         f"{api_url_v1}/eda-credentials/{eda_credential.id}/"
     )
@@ -337,28 +284,13 @@
 
 @pytest.mark.django_db
 def test_delete_credential_with_project_reference(
-    client: APIClient, preseed_credential_types
-):
-    credential_type = models.CredentialType.objects.get(
-        name=enums.DefaultCredentialType.REGISTRY
-    )
-    eda_credential = models.EdaCredential.objects.create(
-        name="test-credential",
-        description="test credential",
-        credential_type=credential_type,
-        inputs={"username": "dummy-user", "password": "dummy-password"},
-    )
-
-    models.Project.objects.create(
-        git_hash="git_hash",
-        name="test_project_name",
-        url="https://git_image_url",
-        description="test_project_description",
-        eda_credential_id=eda_credential.id,
-    )
+    default_project: models.Project,
+    client: APIClient,
+    preseed_credential_types,
+):
+    eda_credential = default_project.eda_credential
     response = client.delete(
         f"{api_url_v1}/eda-credentials/{eda_credential.id}/"
->>>>>>> 4e228aee
     )
     assert response.status_code == status.HTTP_409_CONFLICT
     assert (
@@ -368,40 +300,12 @@
 
 
 @pytest.mark.django_db
-<<<<<<< HEAD
-def test_delete_credential_used_by_activation_forced(
+def test_delete_credential_with_activation_reference(
     default_activation: models.Activation,
     client: APIClient,
     preseed_credential_types,
 ):
     eda_credential = default_activation.eda_credentials.all()[0]
-=======
-def test_delete_credential_with_activation_reference(
-    client: APIClient, preseed_credential_types
-):
-    credential_type = models.CredentialType.objects.get(
-        name=enums.DefaultCredentialType.REGISTRY
-    )
-    eda_credential = models.EdaCredential.objects.create(
-        name="test-credential",
-        description="test credential",
-        credential_type=credential_type,
-        inputs={"username": "dummy-user", "password": "dummy-password"},
-    )
-
-    user = models.User.objects.create_user(
-        username="luke.skywalker",
-        first_name="Luke",
-        last_name="Skywalker",
-        email="luke.skywalker@example.com",
-        password="secret",
-    )
-    activation = models.Activation.objects.create(
-        name="test_activation",
-        user=user,
-    )
-    activation.eda_credentials.add(eda_credential)
-
     response = client.delete(
         f"{api_url_v1}/eda-credentials/{eda_credential.id}/"
     )
@@ -413,20 +317,17 @@
 
 
 @pytest.mark.django_db
-def test_delete_credential_used_by_forced(
-    client: APIClient, preseed_credential_types
-):
-    activation_dependencies = create_activation_related_data()
-    create_activation(activation_dependencies)
-
-    assert models.EdaCredential.objects.count() == 1
-    eda_credential_id = activation_dependencies["eda_credential_id"]
->>>>>>> 4e228aee
+def test_delete_credential_used_by_activation_forced(
+    default_activation: models.Activation,
+    client: APIClient,
+    preseed_credential_types,
+):
+    eda_credential = default_activation.eda_credentials.all()[0]
     response = client.delete(
         f"{api_url_v1}/eda-credentials/{eda_credential.id}/?force=true",
     )
     assert response.status_code == status.HTTP_204_NO_CONTENT
-    assert models.EdaCredential.objects.count() == 0
+    assert default_activation.eda_credentials.count() == 0
 
 
 @pytest.mark.parametrize("refs", ["true", "false"])
