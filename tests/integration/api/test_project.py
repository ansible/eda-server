#  Copyright 2023 Red Hat, Inc.
#
#  Licensed under the Apache License, Version 2.0 (the "License");
#  you may not use this file except in compliance with the License.
#  You may obtain a copy of the License at
#
#      http://www.apache.org/licenses/LICENSE-2.0
#
#  Unless required by applicable law or agreed to in writing, software
#  distributed under the License is distributed on an "AS IS" BASIS,
#  WITHOUT WARRANTIES OR CONDITIONS OF ANY KIND, either express or implied.
#  See the License for the specific language governing permissions and
#  limitations under the License.
import datetime
from typing import Any, Dict
from unittest import mock

import pytest
from rest_framework import status
from rest_framework.test import APIClient

from aap_eda.core import models
from aap_eda.core.utils.credentials import inputs_to_store
from tests.integration.constants import api_url_v1


# Test: List \ Retrieve project
# -------------------------------------
@pytest.mark.django_db
def test_list_projects(
    default_project: models.Project,
    new_project: models.Project,
    client: APIClient,
):
    projects = [default_project, new_project]
    response = client.get(f"{api_url_v1}/projects/")
    assert response.status_code == status.HTTP_200_OK
    for data, project in zip(response.json()["results"], projects):
        assert_project_base_data(data, project)
        assert_project_fk_data(data, project)


@pytest.mark.django_db
def test_list_projects_filter_name(
    default_project: models.Project,
    new_project: models.Project,
    client: APIClient,
):
    test_name = default_project.name
    response = client.get(f"{api_url_v1}/projects/?name={test_name}")
    data = response.json()["results"][0]
    assert response.status_code == status.HTTP_200_OK
    assert_project_base_data(data, default_project)
    assert_project_fk_data(data, default_project)


@pytest.mark.django_db
def test_list_projects_filter_name_none_exist(
    default_project: models.Project,
    client: APIClient,
):
    test_name = "test-not-exist"
    response = client.get(f"{api_url_v1}/projects/?name={test_name}")
    data = response.json()["results"]
    assert response.status_code == status.HTTP_200_OK
    assert data == []


@pytest.mark.django_db
def test_retrieve_project(
    default_project: models.Project,
    client: APIClient,
):
    response = client.get(f"{api_url_v1}/projects/{default_project.id}/")
    assert response.status_code == status.HTTP_200_OK
<<<<<<< HEAD
    assert_project_base_data(response.json(), default_project)
    assert_project_related_data(response.json(), default_project)
=======
    assert_project_data(response.json(), project)

    check_permission_mock.assert_called_once_with(
        mock.ANY, mock.ANY, ResourceType.PROJECT, Action.READ
    )
>>>>>>> 2bbec328


@pytest.mark.django_db
def test_retrieve_project_failed_state(
    new_project: models.Project, client: APIClient
):
    response = client.get(f"{api_url_v1}/projects/{new_project.id}/")
    assert response.status_code == status.HTTP_200_OK
    data = response.json()

<<<<<<< HEAD
    assert_project_base_data(data, new_project)
    assert_project_related_data(data, new_project)
=======
    assert data["import_state"] == "failed"
    assert data["import_error"] == "Unexpected error. Please contact support."

    assert_project_data(data, project)
>>>>>>> 2bbec328


@pytest.mark.django_db
def test_retrieve_project_not_exist(client: APIClient):
    response = client.get(f"{api_url_v1}/projects/42/")
    assert response.status_code == status.HTTP_404_NOT_FOUND


# Test: Create project
# -------------------------------------
@pytest.mark.django_db
@mock.patch("aap_eda.tasks.import_project")
def test_create_project(
    import_project_task: mock.Mock,
    client: APIClient,
):
    job_id = "3677eb4a-de4a-421a-a73b-411aa502484d"
    job = mock.Mock(id=job_id)
    import_project_task.delay.return_value = job

    cred_type = models.CredentialType.objects.create(
        name="type1", inputs={"fields": [{"id": "user", "type": "string"}]}
    )
    cred_inputs = inputs_to_store({"user": "me"})
    eda_credential = models.EdaCredential.objects.create(
        name="credential1", credential_type=cred_type, inputs=cred_inputs
    )
    sv_cred_inputs = inputs_to_store({"user": "him"})
    sv_credential = models.EdaCredential.objects.create(
        name="svcred1", credential_type=cred_type, inputs=sv_cred_inputs
    )

    bodies = [
        {
            "name": "test-project-01",
            "url": "https://git.example.com/acme/project-01",
            "eda_credential_id": eda_credential.id,
            "signature_validation_credential_id": sv_credential.id,
            "scm_branch": "main",
            "scm_refspec": "ref1",
        },
        {
            "name": "test-project-02",
            "url": "https://git.example.com/acme/project-02",
            "verify_ssl": False,
        },
    ]

    for body in bodies:
        response = client.post(
            f"{api_url_v1}/projects/",
            data=body,
        )

        assert response.status_code == status.HTTP_201_CREATED

        data = response.json()

        try:
            project = models.Project.objects.get(pk=data["id"])
        except models.Project.DoesNotExist:
            raise AssertionError("Project doesn't exist in the database")

        # Check that project was created with valid data
        assert project.name == body["name"]
        assert project.url == body["url"]
        assert (
            project.verify_ssl is body["verify_ssl"]
            if "verify_ssl" in body
            else True
        )
        assert project.import_state == "pending"
        assert str(project.import_task_id) == job_id

        # Check that response returned the valid representation of the project
        assert_project_base_data(data, project)
        assert_project_fk_data(data, project)

        # Check that import task job was created
        import_project_task.delay.assert_called_with(project_id=project.id)


@pytest.mark.django_db
def test_create_project_name_conflict(
    default_project: models.Project, client: APIClient
):
    response = client.post(
        f"{api_url_v1}/projects/",
        data={
            "name": default_project.name,
            "url": "https://git.example.com/acme/project-01",
        },
    )
    # FIXME(cutwater): DRF serializers return HTTP 400 Bad Request
    #   for unique violations, instead of 409 Conflict.
    #   We need to handle this either at serializer level or global
    #   error handler level.
    #   See https://github.com/encode/django-rest-framework/issues/1848
    assert response.status_code == status.HTTP_400_BAD_REQUEST


# Test: Sync project
# -------------------------------------
@pytest.mark.django_db
@mock.patch("aap_eda.tasks.sync_project")
@pytest.mark.parametrize(
    "initial_state",
    [
        models.Project.ImportState.COMPLETED,
        models.Project.ImportState.FAILED,
    ],
)
def test_sync_project(
    sync_project_task: mock.Mock,
    client: APIClient,
    initial_state: models.Project.ImportState,
    default_project: models.Project,
):
    default_project.import_state = initial_state
    default_project.save(update_fields=["import_state"])

    job_id = "3677eb4a-de4a-421a-a73b-411aa502484d"
    job = mock.Mock(id=job_id)
    sync_project_task.delay.return_value = job

    response = client.post(f"{api_url_v1}/projects/{default_project.id}/sync/")
    assert response.status_code == status.HTTP_202_ACCEPTED
    data = response.json()

    default_project.refresh_from_db()
    assert default_project.import_state == "pending"
    assert default_project.import_error is None
    assert str(default_project.import_task_id) == job_id

    assert_project_base_data(data, default_project)
    assert_project_fk_data(data, default_project)

    sync_project_task.delay.assert_called_once_with(
        project_id=default_project.id,
    )


@pytest.mark.django_db
@mock.patch("aap_eda.tasks.sync_project")
@pytest.mark.parametrize(
    "initial_state",
    [
        models.Project.ImportState.PENDING,
        models.Project.ImportState.RUNNING,
    ],
)
def test_sync_project_conflict_already_running(
    sync_project_task: mock.Mock,
    client: APIClient,
    initial_state: models.Project.ImportState,
    default_project: models.Project,
):
    default_project.import_state = initial_state
    default_project.import_task_id = None
    default_project.save(update_fields=["import_state", "import_task_id"])

    response = client.post(f"{api_url_v1}/projects/{default_project.id}/sync/")
    assert response.status_code == status.HTTP_409_CONFLICT
    assert response.json() == {
        "detail": "Project import or sync is already running."
    }

    sync_project_task.delay.assert_not_called()
    default_project.refresh_from_db()
    assert default_project.import_state == initial_state
    assert default_project.import_task_id is None


@pytest.mark.django_db
def test_sync_project_not_exist(client: APIClient):
    response = client.post(f"{api_url_v1}/projects/42/sync/")
    assert response.status_code == status.HTTP_404_NOT_FOUND


# Test: Partial update project
# -------------------------------------
@pytest.mark.django_db
def test_update_project_not_found(
    default_project: models.Project, client: APIClient
):
    response = client.get(f"{api_url_v1}/projects/{default_project.id}/")
    data = response.json()

    response = client.patch(f"{api_url_v1}/projects/42/", data=data)
    assert response.status_code == status.HTTP_404_NOT_FOUND


@pytest.mark.django_db
def test_update_project_with_400(
    default_project: models.Project,
    new_project: models.Project,
    client: APIClient,
):
    response = client.get(f"{api_url_v1}/projects/{default_project.id}/")
    data = {
        "name": new_project.name,
        "git_hash": default_project.git_hash,
        "credential_id": default_project.credential_id,
    }
    # test empty string validator
    response = client.patch(
        f"{api_url_v1}/projects/{default_project.id}/", data={"name": ""}
    )
    assert response.status_code == status.HTTP_400_BAD_REQUEST
    assert response.data["name"][0] == "This field may not be blank."
    # test unique name validator
    response = client.patch(
        f"{api_url_v1}/projects/{default_project.id}/", data=data
    )
    assert response.status_code == status.HTTP_400_BAD_REQUEST
    assert response.data["name"][0] == "Project with this name already exists."
    # test non-existent dependent object reference
    response = client.get(f"{api_url_v1}/projects/{default_project.id}/")
    data = {
        "name": "new project name",
        "eda_credential_id": 87,
    }
    response = client.patch(
        f"{api_url_v1}/projects/{default_project.id}/", data=data
    )
    assert response.status_code == status.HTTP_400_BAD_REQUEST
    assert response.data["errors"] == "EdaCredential [87] not found"


@pytest.mark.django_db
def test_partial_update_project(
    new_project: models.Project,
    default_eda_credential: models.EdaCredential,
    client: APIClient,
    check_permission_mock: mock.Mock,
):
<<<<<<< HEAD
    assert new_project.eda_credential_id is None
    assert new_project.signature_validation_credential_id is None
    assert new_project.verify_ssl is False

    new_data = {
        "name": "new-project-updated",
        "eda_credential_id": default_eda_credential.id,
        "signature_validation_credential_id": default_eda_credential.id,
        "scm_branch": "main",
        "scm_refspec": "ref1",
        "verify_ssl": True,
    }
    response = client.patch(
        f"{api_url_v1}/projects/{new_project.id}/",
        data=new_data,
    )
    assert response.status_code == status.HTTP_200_OK

    new_project.refresh_from_db()
    assert new_project.name == new_data["name"]
    assert new_project.eda_credential.id == new_data["eda_credential_id"]
    assert (
        new_project.signature_validation_credential.id
        == new_data["eda_credential_id"]
=======
    cred_type = models.CredentialType.objects.create(
        name="type1", inputs={"fields": [{"id": "user", "type": "string"}]}
    )
    cred_inputs = inputs_to_store({"user": "me"})
    eda_credential = models.EdaCredential.objects.create(
        name="credential1", credential_type=cred_type, inputs=cred_inputs
    )
    sv_cred_inputs = inputs_to_store({"user": "him"})
    sv_credential = models.EdaCredential.objects.create(
        name="svcred1", credential_type=cred_type, inputs=sv_cred_inputs
    )

    project = models.Project.objects.create(
        name="test-project-01",
        url="https://git.example.com/acme/project-01",
        git_hash="4673c67547cf6fe6a223a9dd49feb1d5f953449c",
    )
    assert project.eda_credential_id is None
    assert project.signature_validation_credential_id is None
    assert project.verify_ssl is True

    data = {
        "name": "test-project-01-updated",
        "eda_credential_id": eda_credential.id,
        "signature_validation_credential_id": sv_credential.id,
        "scm_branch": "main",
        "scm_refspec": "ref1",
        "verify_ssl": False,
    }
    response = client.patch(
        f"{api_url_v1}/projects/{project.id}/",
        data,
    )
    assert response.status_code == status.HTTP_200_OK

    project = models.Project.objects.get(pk=project.id)
    assert_project_data(data, project)

    check_permission_mock.assert_called_once_with(
        mock.ANY, mock.ANY, ResourceType.PROJECT, Action.UPDATE
>>>>>>> 2bbec328
    )
    assert new_project.verify_ssl is new_data["verify_ssl"]

    assert_project_base_data(response.json(), new_project)
    assert_project_fk_data(response.json(), new_project)


@pytest.mark.django_db
def test_delete_project(
    new_project: models.Project,
    client: APIClient,
):
    response = client.delete(f"{api_url_v1}/projects/{new_project.id}/")

    assert response.status_code == status.HTTP_204_NO_CONTENT
    assert not models.Project.objects.filter(pk=new_project.id).exists()


@pytest.mark.django_db
def test_delete_project_not_found(client: APIClient):
    response = client.delete(f"{api_url_v1}/projects/42/")

    assert response.status_code == status.HTTP_404_NOT_FOUND


# Utils
# -------------------------------------
DATETIME_FORMAT = "%Y-%m-%dT%H:%M:%S.%fZ"


<<<<<<< HEAD
def assert_project_base_data(
    response: Dict[str, Any], expected: models.Project
):
    assert response["id"] == expected.id
    assert response["name"] == expected.name
    assert response["description"] == expected.description
    assert response["url"] == expected.url
    assert response["git_hash"] == expected.git_hash
    assert response["verify_ssl"] == expected.verify_ssl
    assert response["import_state"] == expected.import_state
    assert response["import_error"] == expected.import_error
    assert response["created_at"] == expected.created_at.strftime(
        DATETIME_FORMAT
    )
    assert response["modified_at"] == expected.modified_at.strftime(
        DATETIME_FORMAT
    )


def assert_project_fk_data(response: Dict[str, Any], expected: models.Project):
    if expected.eda_credential:
        assert response["eda_credential_id"] == expected.eda_credential.id
    else:
        assert not response["eda_credential_id"]
    if expected.signature_validation_credential:
        assert (
            response["signature_validation_credential_id"]
            == expected.signature_validation_credential.id
        )
    else:
        assert not response["signature_validation_credential_id"]
    if expected.organization:
        assert response["organization_id"] == expected.organization.id
    else:
        assert not response["organization_id"]


def assert_project_related_data(
    response: Dict[str, Any], expected: models.Project
):
    if expected.eda_credential:
        credential_data = response["eda_credential"]
        assert credential_data["id"] == expected.eda_credential.id
        assert credential_data["name"] == expected.eda_credential.name
        assert (
            credential_data["description"]
            == expected.eda_credential.description
        )
        assert credential_data["managed"] == expected.eda_credential.managed
        assert (
            credential_data["credential_type_id"]
            == expected.eda_credential.credential_type.id
        )
    else:
        assert not response["eda_credential"]
    if expected.organization:
        organization_data = response["organization"]
        assert organization_data["id"] == expected.organization.id
        assert organization_data["name"] == expected.organization.name
        assert (
            organization_data["description"]
            == expected.organization.description
        )
    else:
        assert not response["organization"]
=======
def assert_project_data(data: Dict[str, Any], project: models.Project):
    for key, value in data.items():
        project_value = getattr(project, key, None)
        if isinstance(project_value, datetime.datetime):
            project_value = project_value.strftime(DATETIME_FORMAT)
        if isinstance(project_value, models.EdaCredential):
            assert value == get_credential_details(project_value)
        else:
            assert value == project_value


def get_credential_details(credential: models.EdaCredential) -> dict:
    credential.refresh_from_db()
    return {
        "id": credential.id,
        "name": credential.name,
        "description": credential.description,
        "credential_type_id": credential.credential_type.id,
        "managed": credential.managed,
        "inputs": inputs_to_display(
            credential.credential_type.inputs,
            credential.inputs.get_secret_value(),
        ),
    }
>>>>>>> 2bbec328
<|MERGE_RESOLUTION|>--- conflicted
+++ resolved
@@ -11,7 +11,6 @@
 #  WITHOUT WARRANTIES OR CONDITIONS OF ANY KIND, either express or implied.
 #  See the License for the specific language governing permissions and
 #  limitations under the License.
-import datetime
 from typing import Any, Dict
 from unittest import mock
 
@@ -73,16 +72,8 @@
 ):
     response = client.get(f"{api_url_v1}/projects/{default_project.id}/")
     assert response.status_code == status.HTTP_200_OK
-<<<<<<< HEAD
     assert_project_base_data(response.json(), default_project)
     assert_project_related_data(response.json(), default_project)
-=======
-    assert_project_data(response.json(), project)
-
-    check_permission_mock.assert_called_once_with(
-        mock.ANY, mock.ANY, ResourceType.PROJECT, Action.READ
-    )
->>>>>>> 2bbec328
 
 
 @pytest.mark.django_db
@@ -93,15 +84,11 @@
     assert response.status_code == status.HTTP_200_OK
     data = response.json()
 
-<<<<<<< HEAD
+    assert data["import_state"] == "failed"
+    assert data["import_error"] == "Unexpected error. Please contact support."
+
     assert_project_base_data(data, new_project)
     assert_project_related_data(data, new_project)
-=======
-    assert data["import_state"] == "failed"
-    assert data["import_error"] == "Unexpected error. Please contact support."
-
-    assert_project_data(data, project)
->>>>>>> 2bbec328
 
 
 @pytest.mark.django_db
@@ -338,7 +325,6 @@
     client: APIClient,
     check_permission_mock: mock.Mock,
 ):
-<<<<<<< HEAD
     assert new_project.eda_credential_id is None
     assert new_project.signature_validation_credential_id is None
     assert new_project.verify_ssl is False
@@ -363,48 +349,6 @@
     assert (
         new_project.signature_validation_credential.id
         == new_data["eda_credential_id"]
-=======
-    cred_type = models.CredentialType.objects.create(
-        name="type1", inputs={"fields": [{"id": "user", "type": "string"}]}
-    )
-    cred_inputs = inputs_to_store({"user": "me"})
-    eda_credential = models.EdaCredential.objects.create(
-        name="credential1", credential_type=cred_type, inputs=cred_inputs
-    )
-    sv_cred_inputs = inputs_to_store({"user": "him"})
-    sv_credential = models.EdaCredential.objects.create(
-        name="svcred1", credential_type=cred_type, inputs=sv_cred_inputs
-    )
-
-    project = models.Project.objects.create(
-        name="test-project-01",
-        url="https://git.example.com/acme/project-01",
-        git_hash="4673c67547cf6fe6a223a9dd49feb1d5f953449c",
-    )
-    assert project.eda_credential_id is None
-    assert project.signature_validation_credential_id is None
-    assert project.verify_ssl is True
-
-    data = {
-        "name": "test-project-01-updated",
-        "eda_credential_id": eda_credential.id,
-        "signature_validation_credential_id": sv_credential.id,
-        "scm_branch": "main",
-        "scm_refspec": "ref1",
-        "verify_ssl": False,
-    }
-    response = client.patch(
-        f"{api_url_v1}/projects/{project.id}/",
-        data,
-    )
-    assert response.status_code == status.HTTP_200_OK
-
-    project = models.Project.objects.get(pk=project.id)
-    assert_project_data(data, project)
-
-    check_permission_mock.assert_called_once_with(
-        mock.ANY, mock.ANY, ResourceType.PROJECT, Action.UPDATE
->>>>>>> 2bbec328
     )
     assert new_project.verify_ssl is new_data["verify_ssl"]
 
@@ -435,7 +379,6 @@
 DATETIME_FORMAT = "%Y-%m-%dT%H:%M:%S.%fZ"
 
 
-<<<<<<< HEAD
 def assert_project_base_data(
     response: Dict[str, Any], expected: models.Project
 ):
@@ -500,30 +443,4 @@
             == expected.organization.description
         )
     else:
-        assert not response["organization"]
-=======
-def assert_project_data(data: Dict[str, Any], project: models.Project):
-    for key, value in data.items():
-        project_value = getattr(project, key, None)
-        if isinstance(project_value, datetime.datetime):
-            project_value = project_value.strftime(DATETIME_FORMAT)
-        if isinstance(project_value, models.EdaCredential):
-            assert value == get_credential_details(project_value)
-        else:
-            assert value == project_value
-
-
-def get_credential_details(credential: models.EdaCredential) -> dict:
-    credential.refresh_from_db()
-    return {
-        "id": credential.id,
-        "name": credential.name,
-        "description": credential.description,
-        "credential_type_id": credential.credential_type.id,
-        "managed": credential.managed,
-        "inputs": inputs_to_display(
-            credential.credential_type.inputs,
-            credential.inputs.get_secret_value(),
-        ),
-    }
->>>>>>> 2bbec328
+        assert not response["organization"]