#  Copyright 2023 Red Hat, Inc.
#
#  Licensed under the Apache License, Version 2.0 (the "License");
#  you may not use this file except in compliance with the License.
#  You may obtain a copy of the License at
#
#      http://www.apache.org/licenses/LICENSE-2.0
#
#  Unless required by applicable law or agreed to in writing, software
#  distributed under the License is distributed on an "AS IS" BASIS,
#  WITHOUT WARRANTIES OR CONDITIONS OF ANY KIND, either express or implied.
#  See the License for the specific language governing permissions and
#  limitations under the License.

import uuid
from dataclasses import dataclass
from typing import Any, Dict

import pytest
from rest_framework import status
from rest_framework.test import APIClient

from aap_eda.core import models
from tests.integration.constants import api_url_v1

DATETIME_FORMAT = "%Y-%m-%dT%H:%M:%S.%fZ"

TEST_RULESETS_SAMPLE = """
---
- name: Test sample 001
  hosts: all
  sources:
    - ansible.eda.range:
        limit: 5
        delay: 1
      filters:
        - noop:
  rules:
    - name: r1
      condition: event.i == 1
      action:
        debug:
    - name: r2
      condition: event.i == 2
      action:
        debug:

- name: Test sample 002
  hosts: all
  sources:
    - ansible.eda.range:
        limit: 5
        delay: 1
  rules:
    - name: r3
      condition: event.i == 2
      action:
        debug:
""".strip()

DUMMY_UUID = "8472ff2c-6045-4418-8d4e-46f6cffc8557"


@dataclass
class InitData:
    activation: models.Activation
    project: models.Project
    project_1: models.Project
    rulebook: models.Rulebook
    rulebook_1: models.Rulebook
    ruleset: models.Ruleset
    ruleset_1: models.Ruleset
    ruleset_2: models.Ruleset
    rule: models.Rule
    audit_rule_1: models.AuditRule
    audit_rule_2: models.AuditRule
    audit_action_1: models.AuditAction
    audit_action_2: models.AuditAction
    audit_event_1: models.AuditEvent
    audit_event_2: models.AuditEvent
    audit_event_4: models.AuditEvent


# ------------------------------------------
# Test Rulebook:
# ------------------------------------------
@pytest.mark.django_db
def test_list_rulebooks(client: APIClient, init_db):
    rulebooks = [init_db.rulebook, init_db.rulebook_1]
    response = client.get(f"{api_url_v1}/rulebooks/")
    assert response.status_code == status.HTTP_200_OK

    for data, rulebook in zip(response.data["results"], rulebooks):
        assert_rulebook_data(data, rulebook)


@pytest.mark.django_db
def test_list_rulebooks_filter_name(client: APIClient, init_db):
    filter_name = "another"
    response = client.get(f"{api_url_v1}/rulebooks/?name={filter_name}")
    data = response.json()["results"][0]
    rulebook = init_db.rulebook_1
    assert response.status_code == status.HTTP_200_OK
    assert_rulebook_data(data, rulebook)


@pytest.mark.django_db
def test_list_rulebooks_filter_name_non_existant(client: APIClient, init_db):
    filter_name = "doesn't exist"
    response = client.get(f"{api_url_v1}/rulebooks/?name={filter_name}")
    data = response.json()["results"]
    assert response.status_code == status.HTTP_200_OK
    assert data == []


@pytest.mark.django_db
def test_list_rulebooks_filter_project(client: APIClient, init_db):
    filter_project = init_db.project.id
    rulebook = init_db.rulebook
    response = client.get(
        f"{api_url_v1}/rulebooks/?project_id={filter_project}"
    )
    data = response.json()["results"][0]
    assert response.status_code == status.HTTP_200_OK
    assert data["project_id"] == filter_project
    assert_rulebook_data(data, rulebook)


@pytest.mark.django_db
def test_list_rulebooks_filter_project_non_existant(client: APIClient):
    filter_project = "10000"
    response = client.get(
        f"{api_url_v1}/rulebooks/?project_id={filter_project}"
    )
    data = response.json()["results"]
    assert response.status_code == status.HTTP_200_OK
    assert data == []


@pytest.mark.django_db
def test_retrieve_rulebook(client: APIClient, init_db):
    rulebook = init_db.rulebook
    response = client.get(f"{api_url_v1}/rulebooks/{rulebook.id}/")

    assert response.status_code == status.HTTP_200_OK
    assert_rulebook_data(response.json(), rulebook)


@pytest.mark.django_db
def test_retrieve_rulebook_not_exist(client: APIClient):
    response = client.get(f"{api_url_v1}/rulebooks/42/")
    assert response.status_code == status.HTTP_404_NOT_FOUND


@pytest.mark.django_db
def test_retrieve_json_rulebook(client: APIClient):
    obj = models.Rulebook.objects.create(
        name="test-rulebook.yml",
        rulesets=TEST_RULESETS_SAMPLE,
    )
    response = client.get(f"{api_url_v1}/rulebooks/{obj.id}/json/")
    assert response.status_code == status.HTTP_200_OK

    data = response.json()
    assert data["id"] == obj.id
    assert data["name"] == "test-rulebook.yml"
    assert len(data["rulesets"]) == 2
    assert data["rulesets"][0]["name"] == "Test sample 001"
    assert data["rulesets"][1]["name"] == "Test sample 002"


@pytest.mark.django_db
def test_retrieve_json_rulebook_not_exist(client: APIClient):
    response = client.get(f"{api_url_v1}/rulebooks/42/json/")
    assert response.status_code == status.HTTP_404_NOT_FOUND


@pytest.mark.django_db
def test_list_rulesets_from_rulebook(client: APIClient, init_db):
    rulebook_id = init_db.rulebook.id

    response = client.get(f"{api_url_v1}/rulebooks/{rulebook_id}/rulesets/")
    assert response.status_code == status.HTTP_200_OK
    response_rulesets = response.data["results"]

    assert len(response_rulesets) == 2
    assert response_rulesets[0]["name"] == "test-ruleset"
    assert list(response_rulesets[0]) == [
        "id",
        "name",
        "created_at",
        "modified_at",
        "source_types",
        "rule_count",
        "fired_stats",
    ]


def assert_rulebook_data(data: Dict[str, Any], rulebook: models.Rulebook):
    assert data == {
        "id": rulebook.id,
        "name": rulebook.name,
        "description": rulebook.description,
        "rulesets": rulebook.rulesets,
        "project_id": rulebook.project.id,
        "created_at": rulebook.created_at.strftime(DATETIME_FORMAT),
        "modified_at": rulebook.modified_at.strftime(DATETIME_FORMAT),
    }


# ------------------------------------------
# Test Ruleset:
# ------------------------------------------
@pytest.mark.django_db
def test_list_rulesets(client: APIClient, init_db):
    response = client.get(f"{api_url_v1}/rulesets/")
    assert response.status_code == status.HTTP_200_OK
    rulesets = response.data["results"]

    assert len(rulesets) == 3
    assert rulesets[0]["name"] == "test-ruleset"
    assert rulesets[0]["rule_count"] == 1
    assert list(rulesets[0]) == [
        "id",
        "name",
        "created_at",
        "modified_at",
        "source_types",
        "rule_count",
        "fired_stats",
    ]


@pytest.mark.django_db
def test_rulesets_filter_name(client: APIClient, init_db):
    test_ruleset = init_db.ruleset_2
    filter_name = "filter"
    response = client.get(f"{api_url_v1}/rulesets/?name={filter_name}")
    assert response.status_code == status.HTTP_200_OK
    ruleset = response.json()["results"]

    assert len(ruleset) == 1
    assert ruleset[0] == {
        "id": test_ruleset.id,
        "name": test_ruleset.name,
        "created_at": test_ruleset.created_at.strftime(DATETIME_FORMAT),
        "modified_at": test_ruleset.modified_at.strftime(DATETIME_FORMAT),
        "source_types": ["range"],
        "rule_count": 0,
        "fired_stats": [{}],
    }


@pytest.mark.django_db
def test_rulesets_filter_name_none_exist(client: APIClient, init_db):
    filter_name = "not in existance"
    response = client.get(f"{api_url_v1}/rulesets/?name={filter_name}")
    assert response.status_code == status.HTTP_200_OK
    rulesets = response.data["results"]
    assert rulesets == []


@pytest.mark.django_db
def test_retrieve_ruleset(client: APIClient, init_db):
    ruleset_id = init_db.ruleset.id
    response = client.get(f"{api_url_v1}/rulesets/{ruleset_id}/")

    assert response.status_code == status.HTTP_200_OK
    assert response.data["name"] == "test-ruleset"


@pytest.mark.django_db
def test_list_rules_from_ruleset(client: APIClient, init_db):
    ruleset_id = init_db.ruleset.id

    response = client.get(f"{api_url_v1}/rulesets/{ruleset_id}/rules/")
    assert response.status_code == status.HTTP_200_OK

    rules = response.data["results"]
    assert len(rules) == 1
    assert rules[0]["name"] == "say hello"
    assert list(rules[0]) == [
        "id",
        "name",
        "action",
        "ruleset_id",
    ]


@pytest.mark.django_db
def test_retrieve_ruleset_not_exist(client: APIClient):
    response = client.get(f"{api_url_v1}/rulesets/42/")
    assert response.status_code == status.HTTP_404_NOT_FOUND


# ------------------------------------------
# Test Rule:
# ------------------------------------------
@pytest.mark.django_db
def test_list_rules(client: APIClient, init_db):
    response = client.get(f"{api_url_v1}/rules/")
    assert response.status_code == status.HTTP_200_OK
    rules = response.data["results"]

    assert len(rules) == 1
    assert rules[0]["name"] == "say hello"
    assert list(rules[0]) == [
        "id",
        "name",
        "action",
        "ruleset_id",
        "fired_stats",
        "rulebook_id",
        "project_id",
    ]


@pytest.mark.django_db
def test_retrieve_rule(client: APIClient, init_db):
    rule_id = init_db.rule.id

    response = client.get(f"{api_url_v1}/rules/{rule_id}/")

    assert response.status_code == status.HTTP_200_OK
    assert response.data["name"] == "say hello"


@pytest.mark.django_db
def test_retrieve_rule_not_exist(client: APIClient):
    response = client.get(f"{api_url_v1}/rules/42/")
    assert response.status_code == status.HTTP_404_NOT_FOUND


# ------------------------------------------
# Test Audit Rule:
# ------------------------------------------
@pytest.mark.django_db
def test_list_audit_rules(client: APIClient, init_db):
    response = client.get(f"{api_url_v1}/audit-rules/")
    assert response.status_code == status.HTTP_200_OK
    audit_rules = response.data["results"]

    assert len(audit_rules) == 2
    assert audit_rules[0]["fired_at"] > audit_rules[1]["fired_at"]
    assert audit_rules[0]["name"] == "test_action_2"
    assert list(audit_rules[0]) == [
        "id",
        "name",
        "status",
        "activation_instance",
        "fired_at",
    ]


@pytest.mark.django_db
def test_list_audit_rules_filter_name(client: APIClient, init_db):
    filter_name = "test_action_1"
    response = client.get(f"{api_url_v1}/audit-rules/?name={filter_name}")
    assert response.status_code == status.HTTP_200_OK
    audit_rules = response.data["results"]

    assert len(audit_rules) == 1
    assert audit_rules[0]["name"] == "test_action_1"
    assert list(audit_rules[0]) == [
        "id",
        "name",
        "status",
        "activation_instance",
        "fired_at",
    ]


@pytest.mark.django_db
def test_list_audit_rules_filter_name_non_existent(client: APIClient, init_db):
    filter_name = "doesn't exist"
    response = client.get(f"{api_url_v1}/audit-rules/?name={filter_name}")
    data = response.json()["results"]
    assert response.status_code == status.HTTP_200_OK
    assert data == []


@pytest.mark.parametrize(
    "ordering_field",
    [
        "name",
        "fired_at",
        "status",
    ],
)
@pytest.mark.django_db
def test_list_audit_rules_ordering(client: APIClient, init_db, ordering_field):
    response = client.get(
        f"{api_url_v1}/audit-rules/?ordering={ordering_field}"
    )
    assert response.status_code == status.HTTP_200_OK
    audit_rules = response.data["results"]
    assert len(audit_rules) == 2
    assert audit_rules[0][ordering_field] == getattr(
        init_db.audit_rule_1, ordering_field
    )

    response = client.get(
        f"{api_url_v1}/audit-rules/?ordering=-{ordering_field}"
    )
    assert response.status_code == status.HTTP_200_OK
    audit_rules = response.data["results"]
    assert len(audit_rules) == 2
    assert audit_rules[0][ordering_field] == getattr(
        init_db.audit_rule_2, ordering_field
    )


@pytest.mark.django_db
def test_list_audit_rules_ordering_activation_name(client: APIClient, init_db):
    ordering_field = "activation_instance__name"
    response = client.get(
        f"{api_url_v1}/audit-rules/?ordering={ordering_field}"
    )
    assert response.status_code == status.HTTP_200_OK
    audit_rules = response.data["results"]
    assert len(audit_rules) == 2
    assert (
        audit_rules[0]["activation_instance"]["name"]
        == init_db.audit_rule_1.activation_instance.name
    )

    response = client.get(
        f"{api_url_v1}/audit-rules/?ordering=-{ordering_field}"
    )
    assert response.status_code == status.HTTP_200_OK
    audit_rules = response.data["results"]
    assert len(audit_rules) == 2
    assert (
        audit_rules[0]["activation_instance"]["name"]
        == init_db.audit_rule_2.activation_instance.name
    )


@pytest.mark.django_db
def test_retrieve_audit_rule(client: APIClient, init_db):
    audit_rule_id = init_db.audit_rule_1.id

    response = client.get(f"{api_url_v1}/audit-rules/{audit_rule_id}/")

    assert response.status_code == status.HTTP_200_OK
    assert response.data["name"] == "test_action_1"
    assert response.data["ruleset_name"] == "test-audit-ruleset-name-1"


@pytest.mark.django_db
def test_retrieve_audit_rule_not_exist(client: APIClient):
    response = client.get(f"{api_url_v1}/audit-rules/42/")
    assert response.status_code == status.HTTP_404_NOT_FOUND


@pytest.mark.django_db
def test_list_actions_from_audit_rule(client: APIClient, init_db):
    audit_rule_id = init_db.audit_rule_1.id

    response = client.get(f"{api_url_v1}/audit-rules/{audit_rule_id}/actions/")
    assert response.status_code == status.HTTP_200_OK

    actions = response.data["results"]
    assert len(actions) == 2
    assert actions[0]["fired_at"] > actions[1]["rule_fired_at"]


@pytest.mark.django_db
def test_list_actions_from_audit_rule_filter_name(client: APIClient, init_db):
    filter_name = "action-1"
    audit_rule_id = init_db.audit_rule_1.id

    response = client.get(
        f"{api_url_v1}/audit-rules/{audit_rule_id}/actions/?name={filter_name}"
    )
    assert response.status_code == status.HTTP_200_OK

    filtered_actions = response.data["results"]
    assert len(filtered_actions) == 1
    assert filtered_actions[0]["name"] == "action-1"
    assert list(filtered_actions[0]) == [
        "id",
        "name",
        "status",
        "url",
        "fired_at",
        "rule_fired_at",
        "audit_rule_id",
    ]


@pytest.mark.parametrize(
    "ordering_field",
    ["name", "status", "url", "fired_at", "rule_fired_at"],
)
@pytest.mark.django_db
def test_list_actions_from_audit_rule_ordering(
    client: APIClient, init_db, ordering_field
):
    audit_rule_id = init_db.audit_rule_1.id
    response = client.get(
        f"{api_url_v1}/audit-rules/{audit_rule_id}/actions/?ordering="
        f"{ordering_field}"
    )
    assert response.status_code == status.HTTP_200_OK
    actions = response.data["results"]
    assert len(actions) == 2
    assert actions[0][ordering_field] == getattr(
        init_db.audit_action_1, ordering_field
    )

    response = client.get(
        f"{api_url_v1}/audit-rules/{audit_rule_id}/actions/?ordering="
        f"-{ordering_field}"
    )
    assert response.status_code == status.HTTP_200_OK
    actions = response.data["results"]
    assert len(actions) == 2
    assert actions[0][ordering_field] == getattr(
        init_db.audit_action_2, ordering_field
    )


@pytest.mark.django_db
def test_list_actions_from_audit_rule_filter_name_non_existent(
    client: APIClient, init_db
):
    filter_name = "doesn't exist"
    audit_rule_id = init_db.audit_rule_1.id

    response = client.get(
        f"{api_url_v1}/audit-rules/{audit_rule_id}/actions/?name={filter_name}"
    )
    data = response.json()["results"]
    assert response.status_code == status.HTTP_200_OK
    assert data == []


@pytest.mark.django_db
def test_list_events_from_audit_rule(client: APIClient, init_db):
    audit_rule_id = init_db.audit_rule_1.id

    response = client.get(f"{api_url_v1}/audit-rules/{audit_rule_id}/events/")
    assert response.status_code == status.HTTP_200_OK

    events = response.data["results"]
    assert len(events) == 4
    assert events[0]["received_at"] > events[1]["received_at"]


<<<<<<< HEAD
=======
@pytest.mark.parametrize(
    "ordering_field",
    ["source_name", "source_type", "received_at", "rule_fired_at"],
)
@pytest.mark.django_db
def test_list_events_from_audit_rule_ordering(
    client: APIClient, init_db, ordering_field
):
    audit_rule_id = init_db.audit_rule_1.id
    response = client.get(
        f"{api_url_v1}/audit-rules/{audit_rule_id}/events/?ordering="
        f"{ordering_field}"
    )
    assert response.status_code == status.HTTP_200_OK
    events = response.data["results"]
    assert len(events) == 4
    assert events[0][ordering_field] == getattr(
        init_db.audit_event_1, ordering_field
    )

    response = client.get(
        f"{api_url_v1}/audit-rules/{audit_rule_id}/events/?ordering="
        f"-{ordering_field}"
    )
    assert response.status_code == status.HTTP_200_OK
    events = response.data["results"]
    assert len(events) == 4
    assert events[0][ordering_field] == getattr(
        init_db.audit_event_4, ordering_field
    )


# ------------------------------------------
# Test Audit Event:
# ------------------------------------------
@pytest.mark.django_db
def test_list_audit_events(client: APIClient, init_db):
    response = client.get(f"{api_url_v1}/audit-events/")
    assert response.status_code == status.HTTP_200_OK
    audit_events = response.data["results"]

    assert len(audit_events) == 4
    assert audit_events[0]["received_at"] > audit_events[1]["received_at"]


@pytest.mark.django_db
def test_list_audit_events_filter_name(client: APIClient, init_db):
    filter_name = "event-1"

    response = client.get(
        f"{api_url_v1}/audit-events/?source_name={filter_name}"
    )
    assert response.status_code == status.HTTP_200_OK
    filtered_audit_events = response.data["results"]

    assert len(filtered_audit_events) == 1
    assert filtered_audit_events[0]["source_name"] == "event-1"
    assert list(filtered_audit_events[0]) == [
        "id",
        "source_name",
        "source_type",
        "received_at",
        "payload",
        "rule_fired_at",
        "audit_actions",
    ]


@pytest.mark.django_db
def test_list_audit_events_filter_name_non_existent(
    client: APIClient, init_db
):
    filter_name = "doesn't exist"

    response = client.get(
        f"{api_url_v1}/audit-events/?source_name={filter_name}"
    )
    assert response.status_code == status.HTTP_200_OK
    data = response.json()["results"]
    assert data == []


@pytest.mark.parametrize(
    "ordering_field",
    ["source_name", "source_type", "received_at", "rule_fired_at"],
)
@pytest.mark.django_db
def test_list_events_ordering(client: APIClient, init_db, ordering_field):
    audit_rule_id = init_db.audit_rule_1.id
    response = client.get(
        f"{api_url_v1}/audit-rules/{audit_rule_id}/events/?ordering="
        f"{ordering_field}"
    )
    assert response.status_code == status.HTTP_200_OK
    events = response.data["results"]
    assert len(events) == 4
    assert events[0][ordering_field] == getattr(
        init_db.audit_event_1, ordering_field
    )

    response = client.get(
        f"{api_url_v1}/audit-rules/{audit_rule_id}/events/?ordering="
        f"-{ordering_field}"
    )
    assert response.status_code == status.HTTP_200_OK
    events = response.data["results"]
    assert len(events) == 4
    assert events[0][ordering_field] == getattr(
        init_db.audit_event_4, ordering_field
    )


@pytest.mark.django_db
def test_retrieve_audit_event(client: APIClient, init_db):
    audit_event_id = init_db.audit_event_1.id

    response = client.get(f"{api_url_v1}/audit-events/{audit_event_id}/")

    assert response.status_code == status.HTTP_200_OK
    assert response.data["source_name"] == "event-1"


@pytest.mark.django_db
def test_retrieve_audit_event_not_exist(client: APIClient):
    response = client.get(f"{api_url_v1}/audit-events/42/")
    assert response.status_code == status.HTTP_404_NOT_FOUND


>>>>>>> afa55611
@pytest.mark.django_db
def test_delete_project_and_rulebooks(client: APIClient, init_db):
    project_id = init_db.project.id
    response = client.delete(f"{api_url_v1}/projects/{project_id}/")
    assert response.status_code == status.HTTP_204_NO_CONTENT
    activation = models.Activation.objects.get(pk=init_db.activation.id)
    assert activation.project is None
    assert activation.rulebook is None
    assert not models.Project.objects.filter(id=project_id).exists()
    assert not models.Rulebook.objects.filter(id=init_db.rulebook.id).exists()
    assert not models.Ruleset.objects.filter(id=init_db.ruleset.id).exists()
    assert not models.Rule.objects.filter(id=init_db.rule.id).exists()


@pytest.fixture
def init_db():
    project = models.Project.objects.create(
        name="test-project",
        description="Test Project",
        url="https://github.com/eda-project",
        import_state=models.Project.ImportState.COMPLETED,
    )

    project_1 = models.Project.objects.create(
        name="test-project-1",
        description="Test Project 1",
        url="https://git.example.com/acme/project-01",
        import_state=models.Project.ImportState.COMPLETED,
    )

    rulebook = models.Rulebook.objects.create(
        name="test-rulebook.yml",
        rulesets=TEST_RULESETS_SAMPLE,
        project=project,
    )

    rulebook_1 = models.Rulebook.objects.create(
        name="test-another-rulebook.yml",
        rulesets=TEST_RULESETS_SAMPLE,
        project=project_1,
    )

    source_list = [
        {
            "name": "<unnamed>",
            "type": "range",
            "config": {"limit": 5},
            "source": "ansible.eda.range",
        }
    ]

    ruleset = models.Ruleset.objects.create(
        name="test-ruleset",
        sources=source_list,
        rulebook=rulebook,
    )

    ruleset_1 = models.Ruleset.objects.create(
        name="test-ruleset-01",
        sources=source_list,
        rulebook=rulebook,
    )

    ruleset_2 = models.Ruleset.objects.create(
        name="filter-test-ruleset",
        sources=source_list,
        rulebook=rulebook_1,
    )

    rule = models.Rule.objects.create(
        name="say hello",
        action={"run_playbook": {"name": "ansible.eda.hello"}},
        ruleset=ruleset,
    )
    user = models.User.objects.create_user(
        username="luke.skywalker",
        first_name="Luke",
        last_name="Skywalker",
        email="luke.skywalker@example.com",
        password="secret",
    )
    activation = models.Activation.objects.create(
        name="test-activation",
        rulebook=rulebook,
        project=project,
        user=user,
    )
    activation_2 = models.Activation.objects.create(
        name="test-activation-2",
        rulebook=rulebook,
        project=project,
        user=user,
    )
    activation_instance = models.ActivationInstance.objects.create(
        name=activation.name,
        activation=activation,
    )
    activation_instance_2 = models.ActivationInstance.objects.create(
        name=activation_2.name, activation=activation_2
    )
    audit_rule_1 = models.AuditRule.objects.create(
        name="test_action_1",
        fired_at="2023-03-23T01:36:36.835248Z",
        rule_uuid=DUMMY_UUID,
        ruleset_uuid=DUMMY_UUID,
        ruleset_name="test-audit-ruleset-name-1",
        activation_instance=activation_instance,
    )
    audit_rule_2 = models.AuditRule.objects.create(
        name="test_action_2",
        fired_at="2023-03-24T01:46:36.835248Z",
        rule_uuid=DUMMY_UUID,
        ruleset_uuid=DUMMY_UUID,
        ruleset_name="test-audit-ruleset-name-2",
        activation_instance=activation_instance_2,
    )

    action_1 = models.AuditAction.objects.create(
        id=str(uuid.uuid4()),
        name="action-1",
        audit_rule=audit_rule_1,
        status="pending",
        rule_fired_at="2023-03-23T01:36:36.835248Z",
        fired_at="2023-03-30T20:59:42.042148Z",
    )
    action_2 = models.AuditAction.objects.create(
        id=str(uuid.uuid4()),
        name="action-2",
        audit_rule=audit_rule_1,
        status="pending",
        rule_fired_at="2023-03-23T01:36:36.835248Z",
        fired_at="2023-03-31T20:59:42.052148Z",
    )
    audit_event_1 = models.AuditEvent.objects.create(
        id=str(uuid.uuid4()),
        source_name="event-1",
        source_type="type-1",
        rule_fired_at="2023-03-23T01:16:36.835248Z",
        received_at="2023-03-30T20:59:42.042148Z",
    )
    audit_event_2 = models.AuditEvent.objects.create(
        id=str(uuid.uuid4()),
        source_name="event-2",
        source_type="type-2",
        rule_fired_at="2023-03-23T01:28:36.835248Z",
        received_at="2023-03-30T20:59:43.042148Z",
    )
    audit_event_3 = models.AuditEvent.objects.create(
        id=str(uuid.uuid4()),
        source_name="event-3",
        source_type="type-3",
        rule_fired_at="2023-03-23T01:36:36.835248Z",
        received_at="2023-03-30T20:59:44.042148Z",
    )
    audit_event_4 = models.AuditEvent.objects.create(
        id=str(uuid.uuid4()),
        source_name="event-4",
        source_type="type-4",
        rule_fired_at="2023-03-23T01:37:36.835248Z",
        received_at="2023-03-30T20:59:45.042148Z",
    )
    audit_event_1.audit_actions.add(action_1)
    audit_event_1.audit_actions.add(action_2)
    audit_event_2.audit_actions.add(action_1)
    audit_event_3.audit_actions.add(action_2)
    audit_event_4.audit_actions.add(action_2)

    return InitData(
        activation=activation,
        project=project,
        project_1=project,
        rulebook=rulebook,
        rulebook_1=rulebook_1,
        ruleset=ruleset,
        ruleset_1=ruleset_1,
        ruleset_2=ruleset_2,
        rule=rule,
        audit_rule_1=audit_rule_1,
        audit_rule_2=audit_rule_2,
        audit_action_1=action_1,
        audit_action_2=action_2,
        audit_event_1=audit_event_1,
        audit_event_2=audit_event_2,
        audit_event_4=audit_event_4,
    )<|MERGE_RESOLUTION|>--- conflicted
+++ resolved
@@ -548,8 +548,6 @@
     assert events[0]["received_at"] > events[1]["received_at"]
 
 
-<<<<<<< HEAD
-=======
 @pytest.mark.parametrize(
     "ordering_field",
     ["source_name", "source_type", "received_at", "rule_fired_at"],
@@ -582,103 +580,6 @@
     )
 
 
-# ------------------------------------------
-# Test Audit Event:
-# ------------------------------------------
-@pytest.mark.django_db
-def test_list_audit_events(client: APIClient, init_db):
-    response = client.get(f"{api_url_v1}/audit-events/")
-    assert response.status_code == status.HTTP_200_OK
-    audit_events = response.data["results"]
-
-    assert len(audit_events) == 4
-    assert audit_events[0]["received_at"] > audit_events[1]["received_at"]
-
-
-@pytest.mark.django_db
-def test_list_audit_events_filter_name(client: APIClient, init_db):
-    filter_name = "event-1"
-
-    response = client.get(
-        f"{api_url_v1}/audit-events/?source_name={filter_name}"
-    )
-    assert response.status_code == status.HTTP_200_OK
-    filtered_audit_events = response.data["results"]
-
-    assert len(filtered_audit_events) == 1
-    assert filtered_audit_events[0]["source_name"] == "event-1"
-    assert list(filtered_audit_events[0]) == [
-        "id",
-        "source_name",
-        "source_type",
-        "received_at",
-        "payload",
-        "rule_fired_at",
-        "audit_actions",
-    ]
-
-
-@pytest.mark.django_db
-def test_list_audit_events_filter_name_non_existent(
-    client: APIClient, init_db
-):
-    filter_name = "doesn't exist"
-
-    response = client.get(
-        f"{api_url_v1}/audit-events/?source_name={filter_name}"
-    )
-    assert response.status_code == status.HTTP_200_OK
-    data = response.json()["results"]
-    assert data == []
-
-
-@pytest.mark.parametrize(
-    "ordering_field",
-    ["source_name", "source_type", "received_at", "rule_fired_at"],
-)
-@pytest.mark.django_db
-def test_list_events_ordering(client: APIClient, init_db, ordering_field):
-    audit_rule_id = init_db.audit_rule_1.id
-    response = client.get(
-        f"{api_url_v1}/audit-rules/{audit_rule_id}/events/?ordering="
-        f"{ordering_field}"
-    )
-    assert response.status_code == status.HTTP_200_OK
-    events = response.data["results"]
-    assert len(events) == 4
-    assert events[0][ordering_field] == getattr(
-        init_db.audit_event_1, ordering_field
-    )
-
-    response = client.get(
-        f"{api_url_v1}/audit-rules/{audit_rule_id}/events/?ordering="
-        f"-{ordering_field}"
-    )
-    assert response.status_code == status.HTTP_200_OK
-    events = response.data["results"]
-    assert len(events) == 4
-    assert events[0][ordering_field] == getattr(
-        init_db.audit_event_4, ordering_field
-    )
-
-
-@pytest.mark.django_db
-def test_retrieve_audit_event(client: APIClient, init_db):
-    audit_event_id = init_db.audit_event_1.id
-
-    response = client.get(f"{api_url_v1}/audit-events/{audit_event_id}/")
-
-    assert response.status_code == status.HTTP_200_OK
-    assert response.data["source_name"] == "event-1"
-
-
-@pytest.mark.django_db
-def test_retrieve_audit_event_not_exist(client: APIClient):
-    response = client.get(f"{api_url_v1}/audit-events/42/")
-    assert response.status_code == status.HTTP_404_NOT_FOUND
-
-
->>>>>>> afa55611
 @pytest.mark.django_db
 def test_delete_project_and_rulebooks(client: APIClient, init_db):
     project_id = init_db.project.id
