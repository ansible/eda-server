#  Copyright 2023 Red Hat, Inc.
#
#  Licensed under the Apache License, Version 2.0 (the "License");
#  you may not use this file except in compliance with the License.
#  You may obtain a copy of the License at
#
#      http://www.apache.org/licenses/LICENSE-2.0
#
#  Unless required by applicable law or agreed to in writing, software
#  distributed under the License is distributed on an "AS IS" BASIS,
#  WITHOUT WARRANTIES OR CONDITIONS OF ANY KIND, either express or implied.
#  See the License for the specific language governing permissions and
#  limitations under the License.
from typing import Any, Dict

import pytest
from rest_framework import status
from rest_framework.test import APIClient

from aap_eda.api.serializers.activation import (
    get_rules_count,
    is_activation_valid,
)
<<<<<<< HEAD
from aap_eda.core import models
from aap_eda.core.enums import (
    ACTIVATION_STATUS_MESSAGE_MAP,
    ActivationStatus,
    CredentialType,
)
from tests.integration.constants import api_url_v1

PROJECT_GIT_HASH = "684f62df18ce5f8d5c428e53203b9b975426eed0"

=======
from aap_eda.core import enums, models
from tests.integration.constants import api_url_v1

TEST_ACTIVATION = {
    "name": "test-activation",
    "description": "test activation",
    "is_enabled": True,
    "decision_environment_id": 1,
    "project_id": 1,
    "rulebook_id": 1,
    "extra_var_id": 1,
    "restart_policy": enums.RestartPolicy.ON_FAILURE,
    "restart_count": 0,
    "status_message": "",
    "log_level": enums.RulebookProcessLogLevel.DEBUG,
}

TEST_AWX_TOKEN = {
    "name": "test-awx-token",
    "description": "test AWX token",
    "token": "abc123xyx",
}

TEST_AWX_TOKEN_2 = {
    "name": "test-awx-token-2",
    "description": "test AWX token",
    "token": "abc123xyx",
}

PROJECT_GIT_HASH = "684f62df18ce5f8d5c428e53203b9b975426eed0"

TEST_PROJECT = {
    "git_hash": PROJECT_GIT_HASH,
    "scm_type": "git",
    "name": "test-project-01",
    "url": "https://git.example.com/acme/project-01",
    "description": "test project",
}

TEST_RULEBOOK = {
    "name": "test-rulebook.yml",
    "description": "test rulebook",
}

TEST_DECISION_ENV = {
    "name": "test-de",
    "description": "test de",
    "image_url": "quay.io/ansible/ansible-rulebook",
}

TEST_RULESETS = """
---
- name: hello
  hosts: localhost
  gather_facts: false
  tasks:
    - debug:
        msg: hello
"""

TEST_EXTRA_VAR = """
---
collections:
  - community.general
  - benthomasson.eda
"""

RULESET_WITH_JOB_TEMPLATE = """
---
- name: test
  sources:
    - ansible.eda.range:
        limit: 10
  rules:
    - name: example rule
      condition: event.i == 8
      actions:
        - run_job_template:
            organization: Default
            name: example
"""


@pytest.fixture
def new_admin_awx_token_instance(admin_user: models.User) -> models.AwxToken:
    token = models.AwxToken.objects.create(
        name="test-awx-token",
        token="maytheforcebewithyou",
        user=admin_user,
    )
    return token


@pytest.fixture
def new_rulebook_instance_with_job_template() -> models.Rulebook:
    project = models.Project.objects.create(
        git_hash=TEST_PROJECT["git_hash"],
        name="test-project-42",
        url=TEST_PROJECT["url"],
        description=TEST_PROJECT["description"],
    )
    rulebook = models.Rulebook.objects.create(
        name="test-rulebook.yml",
        description="test rulebook",
        rulesets=RULESET_WITH_JOB_TEMPLATE,
        project=project,
    )
    return rulebook


@pytest.fixture
def new_user_and_awxtoken_instance() -> tuple[models.User, models.AwxToken]:
    user = models.User.objects.create_user(
        username="obi-wan.kenobi",
        first_name="Obi-Wan",
        last_name="Kenobi",
        email="obiwan@example.com",
        password="secret",
    )
    token = models.AwxToken.objects.create(
        name="test-awx-token",
        token="maytheforcebewithyou",
        user=user,
    )
    return user, token


def create_activation_related_data(with_project=True):
    user = models.User.objects.create_user(
        username="luke.skywalker",
        first_name="Luke",
        last_name="Skywalker",
        email="luke.skywalker@example.com",
        password="secret",
    )
    user_id = user.pk
    models.AwxToken.objects.create(
        name=TEST_AWX_TOKEN["name"],
        token=TEST_AWX_TOKEN["token"],
        user=user,
    )
    models.CredentialType.objects.create(
        name=enums.DefaultCredentialType.VAULT,
        inputs={"fields": [{"a": "b"}]},
        injectors={},
        managed=False,
    )
    registry_type = models.CredentialType.objects.create(
        name=enums.DefaultCredentialType.REGISTRY,
        inputs={
            "fields": [
                {"id": "username", "label": "Username"},
                {"id": "password", "label": "Password", "secret": True},
            ]
        },
        injectors={},
        managed=False,
    )
    eda_credential_id = models.EdaCredential.objects.create(
        name="test-credential",
        description="test credential",
        credential_type=registry_type,
        inputs={"username": "dummy-user", "password": "dummy-password"},
    ).pk
    decision_environment_id = models.DecisionEnvironment.objects.create(
        name=TEST_DECISION_ENV["name"],
        image_url=TEST_DECISION_ENV["image_url"],
        description=TEST_DECISION_ENV["description"],
        eda_credential_id=eda_credential_id,
    ).pk
    project_id = (
        models.Project.objects.create(
            git_hash=TEST_PROJECT["git_hash"],
            name=TEST_PROJECT["name"],
            url=TEST_PROJECT["url"],
            description=TEST_PROJECT["description"],
        ).pk
        if with_project
        else None
    )
    rulebook_id = (
        models.Rulebook.objects.create(
            name=TEST_RULEBOOK["name"],
            rulesets=TEST_RULESETS,
            description=TEST_RULEBOOK["description"],
            project_id=project_id,
        ).pk
        if with_project
        else None
    )
    extra_var_id = models.ExtraVar.objects.create(extra_var=TEST_EXTRA_VAR).pk

    return {
        "user_id": user_id,
        "decision_environment_id": decision_environment_id,
        "project_id": project_id,
        "rulebook_id": rulebook_id,
        "extra_var_id": extra_var_id,
        "eda_credential_id": eda_credential_id,
    }


def create_activation(fks: dict):
    activation_data = TEST_ACTIVATION.copy()
    activation_data["decision_environment_id"] = fks["decision_environment_id"]
    activation_data["project_id"] = fks["project_id"]
    activation_data["rulebook_id"] = fks["rulebook_id"]
    activation_data["extra_var_id"] = fks["extra_var_id"]
    activation_data["user_id"] = fks["user_id"]
    activation_data["log_level"] = enums.RulebookProcessLogLevel.DEBUG
    activation = models.Activation(**activation_data)
    activation.save()

    return activation


def create_multiple_activations(fks: dict):
    activation_names = ["test-activation", "filter-test-activation"]
    statuses = [
        enums.ActivationStatus.COMPLETED,
        enums.ActivationStatus.FAILED,
    ]
    activations = []
    for name, _status in zip(activation_names, statuses):
        activation_data = {
            "name": name,
            "description": "test activation",
            "is_enabled": True,
            "decision_environment_id": fks["decision_environment_id"],
            "project_id": fks["project_id"],
            "rulebook_id": fks["project_id"],
            "extra_var_id": fks["project_id"],
            "user_id": fks["user_id"],
            "status": _status,
            "restart_policy": enums.RestartPolicy.ON_FAILURE,
            "restart_count": 0,
        }
        activation = models.Activation(**activation_data)
        activations.append(activation)
        activation.save()

    return activations

>>>>>>> 1f513908

@pytest.mark.django_db
def test_create_activation(
    admin_awx_token: models.AwxToken,
    activation_payload: Dict[str, Any],
    default_rulebook: models.Rulebook,
    client: APIClient,
):
    response = client.post(
        f"{api_url_v1}/activations/", data=activation_payload
    )
    assert response.status_code == status.HTTP_201_CREATED
    data = response.data
    activation = models.Activation.objects.filter(id=data["id"]).first()
    assert_activation_base_data(
        data,
        activation,
    )
<<<<<<< HEAD
    assert data["log_level"] == activation_payload["log_level"]
    assert data["project"]["id"] == activation_payload["project_id"]
    assert data["rulebook"]["id"] == activation_payload["rulebook_id"]
    assert (
        data["decision_environment"]["id"]
        == activation_payload["decision_environment_id"]
    )
    assert data["extra_var"]["id"] == activation_payload["extra_var_id"]
    assert activation.rulebook_name == default_rulebook.name
    assert activation.rulebook_rulesets == default_rulebook.rulesets
=======
    assert data["log_level"] == enums.RulebookProcessLogLevel.DEBUG
    if activation.project:
        assert data["project"] == {"id": activation.project.id, **TEST_PROJECT}
    else:
        assert not data["project"]
    if activation.rulebook:
        assert data["rulebook"] == {
            "id": activation.rulebook.id,
            **TEST_RULEBOOK,
        }
    else:
        assert not data["rulebook"]
    assert data["decision_environment"] == {
        "id": activation.decision_environment.id,
        **TEST_DECISION_ENV,
    }
    assert data["extra_var"] == {
        "id": activation.extra_var.id,
    }
    assert activation.rulebook_name == TEST_RULEBOOK["name"]
    assert activation.rulebook_rulesets == TEST_RULESETS
>>>>>>> 1f513908
    assert data["restarted_at"] is None
    assert activation.status == enums.ActivationStatus.PENDING
    assert (
        activation.status_message
<<<<<<< HEAD
        == ACTIVATION_STATUS_MESSAGE_MAP[activation.status]
    )


@pytest.mark.django_db
def test_create_activation_with_system_vault_credential(
    activation_payload: Dict[str, Any],
    admin_awx_token: models.AwxToken,
    client: APIClient,
):
    event_stream = models.EventStream.objects.create(
        name="test_event_stream",
        source_type="test_source_type",
        source_args="test_source_args",
        user_id=activation_payload["user_id"],
        decision_environment_id=activation_payload["decision_environment_id"],
    )
    activation_payload["event_streams"] = [event_stream.id]

    response = client.post(
        f"{api_url_v1}/activations/", data=activation_payload
    )
    assert response.status_code == status.HTTP_201_CREATED
    data = response.data
    activation = models.Activation.objects.filter(id=data["id"]).first()
    assert activation.system_vault_credential is not None
    assert (
        activation.system_vault_credential.credential_type
        == CredentialType.VAULT
=======
        == enums.ACTIVATION_STATUS_MESSAGE_MAP[activation.status]
>>>>>>> 1f513908
    )


@pytest.mark.django_db
def test_create_activation_disabled(
    activation_payload: Dict[str, Any],
    admin_awx_token: models.AwxToken,
    default_rulebook: models.Rulebook,
    client: APIClient,
):
    activation_payload["is_enabled"] = False
    response = client.post(
        f"{api_url_v1}/activations/", data=activation_payload
    )
    assert response.status_code == status.HTTP_201_CREATED

    response = client.get(f"{api_url_v1}/activations/{response.data['id']}/")
    data = response.data
    activation = models.Activation.objects.filter(id=data["id"]).first()
<<<<<<< HEAD
    assert activation.rulebook_name == default_rulebook.name
    assert activation.rulebook_rulesets == default_rulebook.rulesets
    assert activation.status == ActivationStatus.PENDING
=======
    assert activation.rulebook_name == TEST_RULEBOOK["name"]
    assert activation.rulebook_rulesets == TEST_RULESETS
    assert activation.status == enums.ActivationStatus.PENDING
>>>>>>> 1f513908
    assert activation.status_message == "Activation is marked as disabled"
    assert not data["instances"]


@pytest.mark.django_db
def test_create_activation_bad_entity(client: APIClient):
    test_activation = {
        "name": "test-activation",
        "description": "test activation",
        "is_enabled": True,
    }
    response = client.post(
        f"{api_url_v1}/activations/",
        data=test_activation,
    )
    assert response.status_code == status.HTTP_400_BAD_REQUEST


@pytest.mark.parametrize(
    "dependent_object",
    [
        {
            "decision_environment": "DecisionEnvironment with id 0 does not exist"  # noqa: E501
        },
        {"rulebook": "Rulebook with id 0 does not exist"},
        {"extra_var": "ExtraVar with id 0 does not exist"},
    ],
)
@pytest.mark.django_db(transaction=True)
def test_create_activation_with_bad_entity(
    activation_payload: Dict[str, Any],
    admin_awx_token: models.AwxToken,
    client: APIClient,
    dependent_object: str,
):
    for key in dependent_object:
        response = client.post(
            f"{api_url_v1}/activations/",
            data={
                **activation_payload,
                f"{key}_id": 0,
            },
        )
        assert response.status_code == status.HTTP_400_BAD_REQUEST
        assert response.data[f"{key}_id"][0] == f"{dependent_object[key]}"

<<<<<<< HEAD
    # Since responses are 400 errors, these checks can happen before
    # permission checks, which is why check_permission_mock is not checked here
=======
    check_permission_mock.assert_called_once_with(
        mock.ANY, mock.ANY, enums.ResourceType.ACTIVATION, enums.Action.CREATE
    )
>>>>>>> 1f513908


@pytest.mark.django_db
def test_list_activations(
    default_activation: models.Activation, client: APIClient
):
    activations = [default_activation]
    response = client.get(f"{api_url_v1}/activations/")
    assert response.status_code == status.HTTP_200_OK
    for data, activation in zip(response.data["results"], activations):
        assert_activation_base_data(data, activation)
        assert_activation_related_object_fks(data, activation)


@pytest.mark.django_db
def test_list_activations_filter_name(
    default_activation: models.Activation,
    new_activation: models.Activation,
    client: APIClient,
):
    filter_name = "new"
    activations = [default_activation, new_activation]

    response = client.get(f"{api_url_v1}/activations/?name={filter_name}")
    assert response.status_code == status.HTTP_200_OK
    response_data = response.data["results"]
    assert len(response_data) == 1
    assert_activation_base_data(response_data[0], activations[1])


@pytest.mark.django_db
def test_list_activations_filter_name_none_exist(
    default_activation: models.Activation,
    new_activation: models.Activation,
    client: APIClient,
):
    filter_name = "noname"

    response = client.get(f"{api_url_v1}/activations/?name={filter_name}")
    assert response.status_code == status.HTTP_200_OK
    assert response.data["results"] == []


@pytest.mark.django_db
<<<<<<< HEAD
def test_list_activations_filter_status(
    default_activation: models.Activation,
    new_activation: models.Activation,
    client: APIClient,
):
    filter_status = "failed"
    new_activation.status = ActivationStatus.FAILED
    new_activation.save(update_fields=["status"])
    activations = [default_activation, new_activation]
=======
def test_list_activations_filter_status(client: APIClient):
    filter_status = enums.ActivationStatus.FAILED
    fks = create_activation_related_data()
    activations = create_multiple_activations(fks)
>>>>>>> 1f513908

    response = client.get(f"{api_url_v1}/activations/?status={filter_status}")
    assert response.status_code == status.HTTP_200_OK
    response_data = response.data["results"]
    assert_activation_base_data(response_data[0], activations[1])


@pytest.mark.django_db
def test_list_activations_filter_decision_environment_id(
    default_activation: models.Activation,
    new_activation: models.Activation,
    default_de: models.DecisionEnvironment,
    client: APIClient,
):
    activations = [default_activation, new_activation]
    de_id = default_de.id

    response = client.get(
        f"{api_url_v1}/activations/?decision_environment_id={de_id}"
    )
    assert response.status_code == status.HTTP_200_OK
    assert len(response.data["results"]) == len(activations)

    response = client.get(
        f"{api_url_v1}/activations/?decision_environment_id=0"
    )
    assert response.status_code == status.HTTP_200_OK
    assert len(response.data["results"]) == 0


@pytest.mark.django_db
<<<<<<< HEAD
=======
def test_list_activations_filter_credential_id(client: APIClient) -> None:
    """Test filtering by credential_id."""
    # TODO(alex): Refactor the presetup, it should be fixtures
    fks = create_activation_related_data()
    create_activation(fks)
    eda_credential_id = fks["eda_credential_id"]

    url = f"{api_url_v1}/activations/?credential_id={eda_credential_id}"
    response = client.get(url)
    assert response.status_code == status.HTTP_200_OK
    assert len(response.data["results"]) == 1

    url = f"{api_url_v1}/activations/?credential_id=31415"
    response = client.get(url)
    assert response.status_code == status.HTTP_200_OK
    assert len(response.data["results"]) == 0


@pytest.mark.django_db
@pytest.mark.parametrize("with_project", [True, False])
def test_retrieve_activation(client: APIClient, with_project):
    fks = create_activation_related_data(with_project)
    activation = create_activation(fks)

    response = client.get(f"{api_url_v1}/activations/{activation.id}/")
    assert response.status_code == status.HTTP_200_OK
    data = response.data
    assert_activation_base_data(data, activation)
    if activation.project:
        assert data["project"] == {"id": activation.project.id, **TEST_PROJECT}
    else:
        assert not data["project"]
    if activation.rulebook:
        assert data["rulebook"] == {
            "id": activation.rulebook.id,
            **TEST_RULEBOOK,
        }
    else:
        assert not data["rulebook"]
    assert data["decision_environment"] == {
        "id": activation.decision_environment.id,
        **TEST_DECISION_ENV,
    }
    assert data["extra_var"] == {
        "id": activation.extra_var.id,
    }
    activation_instances = models.RulebookProcess.objects.filter(
        activation_id=activation.id
    )
    if activation_instances:
        assert data["restarted_at"] == activation_instances.latest(
            "started_at"
        ).started_at.strftime(DATETIME_FORMAT)
    else:
        assert data["restarted_at"] is None


@pytest.mark.django_db
>>>>>>> 1f513908
def test_retrieve_activation_not_exist(client: APIClient):
    response = client.get(f"{api_url_v1}/activations/77/")
    assert response.status_code == status.HTTP_404_NOT_FOUND


@pytest.mark.django_db
def test_delete_activation(
    default_activation: models.Activation, client: APIClient
):
    response = client.delete(
        f"{api_url_v1}/activations/{default_activation.id}/"
    )
    assert response.status_code == status.HTTP_204_NO_CONTENT


@pytest.mark.django_db
def test_restart_activation(
    default_activation: models.Activation, client: APIClient
):
    response = client.post(
        f"{api_url_v1}/activations/{default_activation.id}/restart/"
    )

    assert response.status_code == status.HTTP_204_NO_CONTENT


@pytest.mark.django_db
<<<<<<< HEAD
@pytest.mark.parametrize("action", ["restart", "enable"])
def test_restart_activation_without_de(
    default_activation: models.Activation,
    default_de: models.DecisionEnvironment,
    client: APIClient,
    action,
):
    if action == "enable":
        default_activation.is_enabled = False
        default_activation.save(update_fields=["is_enabled"])
=======
@pytest.mark.parametrize("action", [enums.Action.RESTART, enums.Action.ENABLE])
def test_restart_activation_without_de(client: APIClient, action):
    fks = create_activation_related_data()
    activation = create_activation(fks)
    if action == enums.Action.ENABLE:
        activation.is_enabled = False
        activation.save(update_fields=["is_enabled"])
>>>>>>> 1f513908

    models.DecisionEnvironment.objects.filter(id=default_de.id).delete()
    response = client.post(
        f"{api_url_v1}/activations/{default_activation.id}/{action}/"
    )

    assert response.status_code == status.HTTP_400_BAD_REQUEST
    assert (
        response.data["errors"]
        == "{'decision_environment_id': 'This field may not be null.'}"
    )
<<<<<<< HEAD
    default_activation.refresh_from_db()
    assert default_activation.status == ActivationStatus.ERROR
=======
    activation.refresh_from_db()
    assert activation.status == enums.ActivationStatus.ERROR
>>>>>>> 1f513908
    assert (
        default_activation.status_message
        == "{'decision_environment_id': 'This field may not be null.'}"
    )


@pytest.mark.django_db
def test_enable_activation(
    default_activation: models.Activation, client: APIClient
):
    for state in [
        enums.ActivationStatus.STARTING,
        enums.ActivationStatus.STOPPING,
        enums.ActivationStatus.DELETING,
        enums.ActivationStatus.RUNNING,
        enums.ActivationStatus.UNRESPONSIVE,
    ]:
        default_activation.is_enabled = False
        default_activation.status = state
        default_activation.save(update_fields=["is_enabled", "status"])

        response = client.post(
            f"{api_url_v1}/activations/{default_activation.id}/enable/"
        )

        assert response.status_code == status.HTTP_409_CONFLICT
        assert (
<<<<<<< HEAD
            default_activation.status_message
            == ACTIVATION_STATUS_MESSAGE_MAP[default_activation.status]
=======
            activation.status_message
            == enums.ACTIVATION_STATUS_MESSAGE_MAP[activation.status]
>>>>>>> 1f513908
        )

    for state in [
        enums.ActivationStatus.COMPLETED,
        enums.ActivationStatus.PENDING,
        enums.ActivationStatus.STOPPED,
        enums.ActivationStatus.FAILED,
    ]:
        default_activation.is_enabled = False
        default_activation.status = state
        default_activation.save(update_fields=["is_enabled", "status"])

        response = client.post(
            f"{api_url_v1}/activations/{default_activation.id}/enable/"
        )

        default_activation.refresh_from_db()
        assert response.status_code == status.HTTP_204_NO_CONTENT
        assert (
<<<<<<< HEAD
            default_activation.status_message
            == ACTIVATION_STATUS_MESSAGE_MAP[default_activation.status]
=======
            activation.status_message
            == enums.ACTIVATION_STATUS_MESSAGE_MAP[activation.status]
>>>>>>> 1f513908
        )


@pytest.mark.django_db
def test_disable_activation(
    default_activation: models.Activation, client: APIClient
):
    response = client.post(
        f"{api_url_v1}/activations/{default_activation.id}/disable/"
    )

    assert response.status_code == status.HTTP_204_NO_CONTENT


@pytest.mark.django_db
def test_list_activation_instances(
    default_activation: models.Activation, client: APIClient
):
    instances = models.RulebookProcess.objects.bulk_create(
        [
            models.RulebookProcess(
                name="test-activation-instance-1",
                activation=default_activation,
                git_hash=PROJECT_GIT_HASH,
            ),
            models.RulebookProcess(
                name="test-activation-instance-1",
                activation=default_activation,
                git_hash=PROJECT_GIT_HASH,
            ),
        ]
    )
    response = client.get(
        f"{api_url_v1}/activations/{default_activation.id}/instances/"
    )
    data = response.data["results"]
    assert response.status_code == status.HTTP_200_OK
    assert len(data) == len(instances)
    assert data[0]["name"] == instances[0].name
    assert data[1]["name"] == instances[1].name
    assert (
        data[0]["git_hash"] == instances[0].git_hash == instances[1].git_hash
    )


@pytest.mark.django_db
def test_list_activation_instances_filter_name(
    default_activation: models.Activation, client: APIClient
):
    instances = models.RulebookProcess.objects.bulk_create(
        [
            models.RulebookProcess(
                name="activation-instance-1",
                activation=default_activation,
            ),
            models.RulebookProcess(
                name="test-activation-instance-2",
                activation=default_activation,
            ),
        ]
    )

    filter_name = "instance-1"
    response = client.get(
        f"{api_url_v1}/activations/{default_activation.id}"
        f"/instances/?name={filter_name}"
    )
    assert response.status_code == status.HTTP_200_OK
    assert len(response.data["results"]) == 1
    assert response.data["results"][0]["name"] == instances[0].name


@pytest.mark.django_db
def test_list_activation_instances_filter_status(
    default_activation: models.Activation, client: APIClient
):
    instances = models.RulebookProcess.objects.bulk_create(
        [
            models.RulebookProcess(
                name="activation-instance-1",
                status="completed",
                activation=default_activation,
            ),
            models.RulebookProcess(
                name="test-activation-instance-2",
                status="failed",
                activation=default_activation,
            ),
        ]
    )

    filter_status = enums.ActivationStatus.FAILED
    response = client.get(
        f"{api_url_v1}/activations/{default_activation.id}"
        f"/instances/?status={filter_status}"
    )
    assert response.status_code == status.HTTP_200_OK
    assert len(response.data["results"]) == 1
    assert response.data["results"][0]["name"] == instances[1].name
    assert response.data["results"][0]["status"] == filter_status


DATETIME_FORMAT = "%Y-%m-%dT%H:%M:%S.%fZ"


def assert_activation_base_data(
    data: Dict[str, Any], activation: models.Activation
):
    rules_count, rules_fired_count = get_rules_count(activation.ruleset_stats)
    assert data["id"] == activation.id
    assert data["name"] == activation.name
    assert data["description"] == activation.description
    assert data["is_enabled"] == activation.is_enabled
    assert data["restart_policy"] == activation.restart_policy
    assert data["restart_count"] == activation.restart_count
    assert data["rulebook_name"] == activation.rulebook_name
    assert data["rules_count"] == rules_count
    assert data["rules_fired_count"] == rules_fired_count
    assert data["created_at"] == activation.created_at
    assert data["modified_at"] == activation.modified_at
    assert data["status_message"] == activation.status_message


def assert_activation_related_object_fks(
    data: Dict[str, Any], activation: models.Activation
):
    if activation.project:
        assert data["project_id"] == activation.project.id
    else:
        assert not data["project_id"]
    if activation.rulebook:
        assert data["rulebook_id"] == activation.rulebook.id
    else:
        assert not data["rulebook_id"]
    assert data["extra_var_id"] == activation.extra_var.id
    assert (
        data["decision_environment_id"] == activation.decision_environment.id
    )
    assert data["organization_id"] == activation.organization.id


def test_get_rules_count():
    ruleset_stats = {
        "Basic short": {
            "end": "2023-10-05T21:27:16.045381451Z",
            "start": "2023-10-05T21:27:10.656365198Z",
            "ruleSetName": "Basic short",
            "eventsMatched": 1,
            "lastClockTime": "2023-10-05T21:27:15.957Z",
            "lastRuleFired": "Run JT at 8",
            "numberOfRules": 1,
            "asyncResponses": 0,
            "rulesTriggered": 1,
            "eventsProcessed": 10,
            "lastRuleFiredAt": "2023-10-05T21:27:14.957Z",
        }
    }

    rules_count, rules_fired_count = get_rules_count(ruleset_stats)
    assert rules_count == 1
    assert rules_fired_count == 1

    stats = {
        "Basic short": {
            "end": "2023-10-05T21:27:16.045381451Z",
            "start": "2023-10-05T21:27:10.656365198Z",
            "ruleSetName": "Basic short",
            "eventsMatched": 1,
            "lastClockTime": "2023-10-05T21:27:15.957Z",
            "lastRuleFired": "Run JT at 8",
            "asyncResponses": 0,
        }
    }

    rules_count, rules_fired_count = get_rules_count(stats)
    assert rules_count == 0
    assert rules_fired_count == 0


@pytest.mark.django_db
def test_is_activation_valid(default_activation: models.Activation):
    valid, error = is_activation_valid(default_activation)

    assert valid is True
    assert error == "{}"  # noqa P103


@pytest.mark.django_db
def test_create_activation_no_token_no_required(
    activation_payload, client: APIClient
):
    """Test that an activation can be created without a token if the
    rulebook does not require one."""
    response = client.post(
        f"{api_url_v1}/activations/", data=activation_payload
    )
    assert response.status_code == status.HTTP_201_CREATED


@pytest.mark.django_db
def test_create_activation_no_token_but_required(
    client: APIClient,
    rulebook_with_job_template: models.Rulebook,
    activation_payload: Dict[str, Any],
):
    """Test that an activation cannot be created without a token if the
    rulebook requires one."""
    activation_payload["rulebook_id"] = rulebook_with_job_template.id

    response = client.post(
        f"{api_url_v1}/activations/", data=activation_payload
    )
    assert response.status_code == status.HTTP_400_BAD_REQUEST
    assert (
        "The rulebook requires an Awx Token."
        in response.data["non_field_errors"]
    )


@pytest.mark.django_db
def test_create_activation_with_invalid_token(
    client: APIClient,
    rulebook_with_job_template: models.Rulebook,
    default_user_awx_token: models.AwxToken,
    activation_payload: Dict[str, Any],
):
    """Test that an activation cannot be created with a token that
    does not belong to the user."""
    activation_payload["rulebook_id"] = rulebook_with_job_template.id
    activation_payload["awx_token_id"] = default_user_awx_token.id

    response = client.post(
        f"{api_url_v1}/activations/", data=activation_payload
    )
    assert response.status_code == status.HTTP_400_BAD_REQUEST
    assert (
        "The Awx Token does not belong to the user."
        in response.data["non_field_errors"]
    )


@pytest.mark.django_db
def test_restart_activation_with_required_token_deleted(
    client: APIClient,
    rulebook_with_job_template: models.Rulebook,
    admin_awx_token: models.AwxToken,
    activation_payload: Dict[str, Any],
):
    """Test that an activation cannot be restarted when the token
    required is deleted."""
    activation_payload["rulebook_id"] = rulebook_with_job_template.id
    activation_payload["awx_token_id"] = admin_awx_token.id
    response = client.post(
        f"{api_url_v1}/activations/", data=activation_payload
    )
    assert response.status_code == status.HTTP_201_CREATED
    token = models.AwxToken.objects.get(id=admin_awx_token.id)
    token.delete()

    response = client.post(
        f"{api_url_v1}/activations/{response.data['id']}/restart/",
    )
    assert response.status_code == status.HTTP_400_BAD_REQUEST
    assert "The rulebook requires an Awx Token." in response.data["errors"]


@pytest.mark.django_db
def test_create_activation_with_awx_token(
    client: APIClient,
    rulebook_with_job_template: models.Rulebook,
    admin_awx_token: models.AwxToken,
    activation_payload: Dict[str, Any],
):
    """Test that an activation can be created with a token if the
    rulebook requires one."""
    activation_payload["rulebook_id"] = rulebook_with_job_template.id
    activation_payload["awx_token_id"] = admin_awx_token.id

    response = client.post(
        f"{api_url_v1}/activations/", data=activation_payload
    )
    assert response.status_code == status.HTTP_201_CREATED<|MERGE_RESOLUTION|>--- conflicted
+++ resolved
@@ -21,262 +21,11 @@
     get_rules_count,
     is_activation_valid,
 )
-<<<<<<< HEAD
-from aap_eda.core import models
-from aap_eda.core.enums import (
-    ACTIVATION_STATUS_MESSAGE_MAP,
-    ActivationStatus,
-    CredentialType,
-)
-from tests.integration.constants import api_url_v1
-
-PROJECT_GIT_HASH = "684f62df18ce5f8d5c428e53203b9b975426eed0"
-
-=======
 from aap_eda.core import enums, models
 from tests.integration.constants import api_url_v1
 
-TEST_ACTIVATION = {
-    "name": "test-activation",
-    "description": "test activation",
-    "is_enabled": True,
-    "decision_environment_id": 1,
-    "project_id": 1,
-    "rulebook_id": 1,
-    "extra_var_id": 1,
-    "restart_policy": enums.RestartPolicy.ON_FAILURE,
-    "restart_count": 0,
-    "status_message": "",
-    "log_level": enums.RulebookProcessLogLevel.DEBUG,
-}
-
-TEST_AWX_TOKEN = {
-    "name": "test-awx-token",
-    "description": "test AWX token",
-    "token": "abc123xyx",
-}
-
-TEST_AWX_TOKEN_2 = {
-    "name": "test-awx-token-2",
-    "description": "test AWX token",
-    "token": "abc123xyx",
-}
-
 PROJECT_GIT_HASH = "684f62df18ce5f8d5c428e53203b9b975426eed0"
 
-TEST_PROJECT = {
-    "git_hash": PROJECT_GIT_HASH,
-    "scm_type": "git",
-    "name": "test-project-01",
-    "url": "https://git.example.com/acme/project-01",
-    "description": "test project",
-}
-
-TEST_RULEBOOK = {
-    "name": "test-rulebook.yml",
-    "description": "test rulebook",
-}
-
-TEST_DECISION_ENV = {
-    "name": "test-de",
-    "description": "test de",
-    "image_url": "quay.io/ansible/ansible-rulebook",
-}
-
-TEST_RULESETS = """
----
-- name: hello
-  hosts: localhost
-  gather_facts: false
-  tasks:
-    - debug:
-        msg: hello
-"""
-
-TEST_EXTRA_VAR = """
----
-collections:
-  - community.general
-  - benthomasson.eda
-"""
-
-RULESET_WITH_JOB_TEMPLATE = """
----
-- name: test
-  sources:
-    - ansible.eda.range:
-        limit: 10
-  rules:
-    - name: example rule
-      condition: event.i == 8
-      actions:
-        - run_job_template:
-            organization: Default
-            name: example
-"""
-
-
-@pytest.fixture
-def new_admin_awx_token_instance(admin_user: models.User) -> models.AwxToken:
-    token = models.AwxToken.objects.create(
-        name="test-awx-token",
-        token="maytheforcebewithyou",
-        user=admin_user,
-    )
-    return token
-
-
-@pytest.fixture
-def new_rulebook_instance_with_job_template() -> models.Rulebook:
-    project = models.Project.objects.create(
-        git_hash=TEST_PROJECT["git_hash"],
-        name="test-project-42",
-        url=TEST_PROJECT["url"],
-        description=TEST_PROJECT["description"],
-    )
-    rulebook = models.Rulebook.objects.create(
-        name="test-rulebook.yml",
-        description="test rulebook",
-        rulesets=RULESET_WITH_JOB_TEMPLATE,
-        project=project,
-    )
-    return rulebook
-
-
-@pytest.fixture
-def new_user_and_awxtoken_instance() -> tuple[models.User, models.AwxToken]:
-    user = models.User.objects.create_user(
-        username="obi-wan.kenobi",
-        first_name="Obi-Wan",
-        last_name="Kenobi",
-        email="obiwan@example.com",
-        password="secret",
-    )
-    token = models.AwxToken.objects.create(
-        name="test-awx-token",
-        token="maytheforcebewithyou",
-        user=user,
-    )
-    return user, token
-
-
-def create_activation_related_data(with_project=True):
-    user = models.User.objects.create_user(
-        username="luke.skywalker",
-        first_name="Luke",
-        last_name="Skywalker",
-        email="luke.skywalker@example.com",
-        password="secret",
-    )
-    user_id = user.pk
-    models.AwxToken.objects.create(
-        name=TEST_AWX_TOKEN["name"],
-        token=TEST_AWX_TOKEN["token"],
-        user=user,
-    )
-    models.CredentialType.objects.create(
-        name=enums.DefaultCredentialType.VAULT,
-        inputs={"fields": [{"a": "b"}]},
-        injectors={},
-        managed=False,
-    )
-    registry_type = models.CredentialType.objects.create(
-        name=enums.DefaultCredentialType.REGISTRY,
-        inputs={
-            "fields": [
-                {"id": "username", "label": "Username"},
-                {"id": "password", "label": "Password", "secret": True},
-            ]
-        },
-        injectors={},
-        managed=False,
-    )
-    eda_credential_id = models.EdaCredential.objects.create(
-        name="test-credential",
-        description="test credential",
-        credential_type=registry_type,
-        inputs={"username": "dummy-user", "password": "dummy-password"},
-    ).pk
-    decision_environment_id = models.DecisionEnvironment.objects.create(
-        name=TEST_DECISION_ENV["name"],
-        image_url=TEST_DECISION_ENV["image_url"],
-        description=TEST_DECISION_ENV["description"],
-        eda_credential_id=eda_credential_id,
-    ).pk
-    project_id = (
-        models.Project.objects.create(
-            git_hash=TEST_PROJECT["git_hash"],
-            name=TEST_PROJECT["name"],
-            url=TEST_PROJECT["url"],
-            description=TEST_PROJECT["description"],
-        ).pk
-        if with_project
-        else None
-    )
-    rulebook_id = (
-        models.Rulebook.objects.create(
-            name=TEST_RULEBOOK["name"],
-            rulesets=TEST_RULESETS,
-            description=TEST_RULEBOOK["description"],
-            project_id=project_id,
-        ).pk
-        if with_project
-        else None
-    )
-    extra_var_id = models.ExtraVar.objects.create(extra_var=TEST_EXTRA_VAR).pk
-
-    return {
-        "user_id": user_id,
-        "decision_environment_id": decision_environment_id,
-        "project_id": project_id,
-        "rulebook_id": rulebook_id,
-        "extra_var_id": extra_var_id,
-        "eda_credential_id": eda_credential_id,
-    }
-
-
-def create_activation(fks: dict):
-    activation_data = TEST_ACTIVATION.copy()
-    activation_data["decision_environment_id"] = fks["decision_environment_id"]
-    activation_data["project_id"] = fks["project_id"]
-    activation_data["rulebook_id"] = fks["rulebook_id"]
-    activation_data["extra_var_id"] = fks["extra_var_id"]
-    activation_data["user_id"] = fks["user_id"]
-    activation_data["log_level"] = enums.RulebookProcessLogLevel.DEBUG
-    activation = models.Activation(**activation_data)
-    activation.save()
-
-    return activation
-
-
-def create_multiple_activations(fks: dict):
-    activation_names = ["test-activation", "filter-test-activation"]
-    statuses = [
-        enums.ActivationStatus.COMPLETED,
-        enums.ActivationStatus.FAILED,
-    ]
-    activations = []
-    for name, _status in zip(activation_names, statuses):
-        activation_data = {
-            "name": name,
-            "description": "test activation",
-            "is_enabled": True,
-            "decision_environment_id": fks["decision_environment_id"],
-            "project_id": fks["project_id"],
-            "rulebook_id": fks["project_id"],
-            "extra_var_id": fks["project_id"],
-            "user_id": fks["user_id"],
-            "status": _status,
-            "restart_policy": enums.RestartPolicy.ON_FAILURE,
-            "restart_count": 0,
-        }
-        activation = models.Activation(**activation_data)
-        activations.append(activation)
-        activation.save()
-
-    return activations
-
->>>>>>> 1f513908
 
 @pytest.mark.django_db
 def test_create_activation(
@@ -295,7 +44,6 @@
         data,
         activation,
     )
-<<<<<<< HEAD
     assert data["log_level"] == activation_payload["log_level"]
     assert data["project"]["id"] == activation_payload["project_id"]
     assert data["rulebook"]["id"] == activation_payload["rulebook_id"]
@@ -306,66 +54,11 @@
     assert data["extra_var"]["id"] == activation_payload["extra_var_id"]
     assert activation.rulebook_name == default_rulebook.name
     assert activation.rulebook_rulesets == default_rulebook.rulesets
-=======
-    assert data["log_level"] == enums.RulebookProcessLogLevel.DEBUG
-    if activation.project:
-        assert data["project"] == {"id": activation.project.id, **TEST_PROJECT}
-    else:
-        assert not data["project"]
-    if activation.rulebook:
-        assert data["rulebook"] == {
-            "id": activation.rulebook.id,
-            **TEST_RULEBOOK,
-        }
-    else:
-        assert not data["rulebook"]
-    assert data["decision_environment"] == {
-        "id": activation.decision_environment.id,
-        **TEST_DECISION_ENV,
-    }
-    assert data["extra_var"] == {
-        "id": activation.extra_var.id,
-    }
-    assert activation.rulebook_name == TEST_RULEBOOK["name"]
-    assert activation.rulebook_rulesets == TEST_RULESETS
->>>>>>> 1f513908
     assert data["restarted_at"] is None
     assert activation.status == enums.ActivationStatus.PENDING
     assert (
         activation.status_message
-<<<<<<< HEAD
-        == ACTIVATION_STATUS_MESSAGE_MAP[activation.status]
-    )
-
-
-@pytest.mark.django_db
-def test_create_activation_with_system_vault_credential(
-    activation_payload: Dict[str, Any],
-    admin_awx_token: models.AwxToken,
-    client: APIClient,
-):
-    event_stream = models.EventStream.objects.create(
-        name="test_event_stream",
-        source_type="test_source_type",
-        source_args="test_source_args",
-        user_id=activation_payload["user_id"],
-        decision_environment_id=activation_payload["decision_environment_id"],
-    )
-    activation_payload["event_streams"] = [event_stream.id]
-
-    response = client.post(
-        f"{api_url_v1}/activations/", data=activation_payload
-    )
-    assert response.status_code == status.HTTP_201_CREATED
-    data = response.data
-    activation = models.Activation.objects.filter(id=data["id"]).first()
-    assert activation.system_vault_credential is not None
-    assert (
-        activation.system_vault_credential.credential_type
-        == CredentialType.VAULT
-=======
         == enums.ACTIVATION_STATUS_MESSAGE_MAP[activation.status]
->>>>>>> 1f513908
     )
 
 
@@ -385,15 +78,9 @@
     response = client.get(f"{api_url_v1}/activations/{response.data['id']}/")
     data = response.data
     activation = models.Activation.objects.filter(id=data["id"]).first()
-<<<<<<< HEAD
     assert activation.rulebook_name == default_rulebook.name
     assert activation.rulebook_rulesets == default_rulebook.rulesets
-    assert activation.status == ActivationStatus.PENDING
-=======
-    assert activation.rulebook_name == TEST_RULEBOOK["name"]
-    assert activation.rulebook_rulesets == TEST_RULESETS
     assert activation.status == enums.ActivationStatus.PENDING
->>>>>>> 1f513908
     assert activation.status_message == "Activation is marked as disabled"
     assert not data["instances"]
 
@@ -440,14 +127,8 @@
         assert response.status_code == status.HTTP_400_BAD_REQUEST
         assert response.data[f"{key}_id"][0] == f"{dependent_object[key]}"
 
-<<<<<<< HEAD
     # Since responses are 400 errors, these checks can happen before
     # permission checks, which is why check_permission_mock is not checked here
-=======
-    check_permission_mock.assert_called_once_with(
-        mock.ANY, mock.ANY, enums.ResourceType.ACTIVATION, enums.Action.CREATE
-    )
->>>>>>> 1f513908
 
 
 @pytest.mark.django_db
@@ -492,22 +173,15 @@
 
 
 @pytest.mark.django_db
-<<<<<<< HEAD
 def test_list_activations_filter_status(
     default_activation: models.Activation,
     new_activation: models.Activation,
     client: APIClient,
 ):
-    filter_status = "failed"
-    new_activation.status = ActivationStatus.FAILED
+    filter_status = enums.ActivationStatus.FAILED
+    new_activation.status = enums.ActivationStatus.FAILED
     new_activation.save(update_fields=["status"])
     activations = [default_activation, new_activation]
-=======
-def test_list_activations_filter_status(client: APIClient):
-    filter_status = enums.ActivationStatus.FAILED
-    fks = create_activation_related_data()
-    activations = create_multiple_activations(fks)
->>>>>>> 1f513908
 
     response = client.get(f"{api_url_v1}/activations/?status={filter_status}")
     assert response.status_code == status.HTTP_200_OK
@@ -539,16 +213,16 @@
 
 
 @pytest.mark.django_db
-<<<<<<< HEAD
-=======
-def test_list_activations_filter_credential_id(client: APIClient) -> None:
+def test_list_activations_filter_credential_id(
+    default_activation: models.Activation,
+    default_eda_credential: models.EdaCredential,
+    client: APIClient,
+) -> None:
     """Test filtering by credential_id."""
-    # TODO(alex): Refactor the presetup, it should be fixtures
-    fks = create_activation_related_data()
-    create_activation(fks)
-    eda_credential_id = fks["eda_credential_id"]
-
-    url = f"{api_url_v1}/activations/?credential_id={eda_credential_id}"
+
+    url = (
+        f"{api_url_v1}/activations/?credential_id={default_eda_credential.id}"
+    )
     response = client.get(url)
     assert response.status_code == status.HTTP_200_OK
     assert len(response.data["results"]) == 1
@@ -560,35 +234,28 @@
 
 
 @pytest.mark.django_db
-@pytest.mark.parametrize("with_project", [True, False])
-def test_retrieve_activation(client: APIClient, with_project):
-    fks = create_activation_related_data(with_project)
-    activation = create_activation(fks)
-
-    response = client.get(f"{api_url_v1}/activations/{activation.id}/")
+def test_retrieve_activation(
+    default_activation: models.Activation, client: APIClient
+):
+    response = client.get(f"{api_url_v1}/activations/{default_activation.id}/")
     assert response.status_code == status.HTTP_200_OK
     data = response.data
-    assert_activation_base_data(data, activation)
-    if activation.project:
-        assert data["project"] == {"id": activation.project.id, **TEST_PROJECT}
+    assert_activation_base_data(data, default_activation)
+    if default_activation.project:
+        assert data["project"]["id"] == default_activation.project.id
     else:
         assert not data["project"]
-    if activation.rulebook:
-        assert data["rulebook"] == {
-            "id": activation.rulebook.id,
-            **TEST_RULEBOOK,
-        }
+    if default_activation.rulebook:
+        assert data["rulebook"]["id"] == default_activation.rulebook.id
     else:
         assert not data["rulebook"]
-    assert data["decision_environment"] == {
-        "id": activation.decision_environment.id,
-        **TEST_DECISION_ENV,
-    }
-    assert data["extra_var"] == {
-        "id": activation.extra_var.id,
-    }
+    assert (
+        data["decision_environment"]["id"]
+        == default_activation.decision_environment.id
+    )
+    assert data["extra_var"]["id"] == default_activation.extra_var.id
     activation_instances = models.RulebookProcess.objects.filter(
-        activation_id=activation.id
+        activation_id=default_activation.id
     )
     if activation_instances:
         assert data["restarted_at"] == activation_instances.latest(
@@ -599,7 +266,6 @@
 
 
 @pytest.mark.django_db
->>>>>>> 1f513908
 def test_retrieve_activation_not_exist(client: APIClient):
     response = client.get(f"{api_url_v1}/activations/77/")
     assert response.status_code == status.HTTP_404_NOT_FOUND
@@ -627,7 +293,6 @@
 
 
 @pytest.mark.django_db
-<<<<<<< HEAD
 @pytest.mark.parametrize("action", ["restart", "enable"])
 def test_restart_activation_without_de(
     default_activation: models.Activation,
@@ -635,18 +300,9 @@
     client: APIClient,
     action,
 ):
-    if action == "enable":
+    if action == enums.Action.ENABLE:
         default_activation.is_enabled = False
         default_activation.save(update_fields=["is_enabled"])
-=======
-@pytest.mark.parametrize("action", [enums.Action.RESTART, enums.Action.ENABLE])
-def test_restart_activation_without_de(client: APIClient, action):
-    fks = create_activation_related_data()
-    activation = create_activation(fks)
-    if action == enums.Action.ENABLE:
-        activation.is_enabled = False
-        activation.save(update_fields=["is_enabled"])
->>>>>>> 1f513908
 
     models.DecisionEnvironment.objects.filter(id=default_de.id).delete()
     response = client.post(
@@ -658,13 +314,8 @@
         response.data["errors"]
         == "{'decision_environment_id': 'This field may not be null.'}"
     )
-<<<<<<< HEAD
     default_activation.refresh_from_db()
-    assert default_activation.status == ActivationStatus.ERROR
-=======
-    activation.refresh_from_db()
-    assert activation.status == enums.ActivationStatus.ERROR
->>>>>>> 1f513908
+    assert default_activation.status == enums.ActivationStatus.ERROR
     assert (
         default_activation.status_message
         == "{'decision_environment_id': 'This field may not be null.'}"
@@ -692,13 +343,8 @@
 
         assert response.status_code == status.HTTP_409_CONFLICT
         assert (
-<<<<<<< HEAD
             default_activation.status_message
-            == ACTIVATION_STATUS_MESSAGE_MAP[default_activation.status]
-=======
-            activation.status_message
-            == enums.ACTIVATION_STATUS_MESSAGE_MAP[activation.status]
->>>>>>> 1f513908
+            == enums.ACTIVATION_STATUS_MESSAGE_MAP[default_activation.status]
         )
 
     for state in [
@@ -718,13 +364,8 @@
         default_activation.refresh_from_db()
         assert response.status_code == status.HTTP_204_NO_CONTENT
         assert (
-<<<<<<< HEAD
             default_activation.status_message
-            == ACTIVATION_STATUS_MESSAGE_MAP[default_activation.status]
-=======
-            activation.status_message
-            == enums.ACTIVATION_STATUS_MESSAGE_MAP[activation.status]
->>>>>>> 1f513908
+            == enums.ACTIVATION_STATUS_MESSAGE_MAP[default_activation.status]
         )
 
 
