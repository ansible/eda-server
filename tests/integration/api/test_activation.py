--- conflicted
+++ resolved
@@ -381,13 +381,9 @@
 @pytest.mark.django_db
 def test_list_activation_instances(
     default_activation: models.Activation,
-<<<<<<< HEAD
     default_activation_instances: List[models.RulebookProcess],
     client: APIClient,
-=======
-    client: APIClient,
-    preseed_credential_types,
->>>>>>> 2bbec328
+    preseed_credential_types,
 ):
     instances = sorted(
         default_activation_instances, key=lambda x: x.started_at
@@ -408,13 +404,9 @@
 @pytest.mark.django_db
 def test_list_activation_instances_filter_name(
     default_activation: models.Activation,
-<<<<<<< HEAD
     default_activation_instances: List[models.RulebookProcess],
     client: APIClient,
-=======
-    client: APIClient,
-    preseed_credential_types,
->>>>>>> 2bbec328
+    preseed_credential_types,
 ):
     instances = default_activation_instances
 
@@ -431,13 +423,9 @@
 @pytest.mark.django_db
 def test_list_activation_instances_filter_status(
     default_activation: models.Activation,
-<<<<<<< HEAD
     default_activation_instances: List[models.RulebookProcess],
     client: APIClient,
-=======
-    client: APIClient,
-    preseed_credential_types,
->>>>>>> 2bbec328
+    preseed_credential_types,
 ):
     instances = default_activation_instances
 
