--- conflicted
+++ resolved
@@ -29,12 +29,25 @@
             "fn_call": "monitor_project_tasks",
             "fn_args": [],
         },
-<<<<<<< HEAD
+        {
+            "module_path": "aap_eda.tasks.project",
+            "fn_mock": "_import_project_no_lock",
+            "fn_call": "_import_project",
+            "fn_args": [1],
+        },
+        {
+            "module_path": "aap_eda.tasks.project",
+            "fn_mock": "_sync_project_no_lock",
+            "fn_call": "_sync_project",
+            "fn_args": [1],
+        },
     ],
     ids=[
         "gather_analytics",
         "monitor_rulebook_processes",
         "monitor_project_tasks",  # only scheduled in RQ
+        "_import_project",
+        "_sync_project",
     ],
 )
 @pytest.mark.django_db
@@ -79,74 +92,4 @@
         ]
         wait(futures, timeout=3)
 
-    assert len(call_log) == 1
-
-
-@pytest.mark.parametrize(
-    "module_data",
-    [
-=======
->>>>>>> 15a8daea
-        {
-            "module_path": "aap_eda.tasks.project",
-            "fn_mock": "_import_project_no_lock",
-            "fn_call": "_import_project",
-            "fn_args": [1],
-        },
-        {
-            "module_path": "aap_eda.tasks.project",
-            "fn_mock": "_sync_project_no_lock",
-            "fn_call": "_sync_project",
-            "fn_args": [1],
-        },
-    ],
-    ids=[
-        "gather_analytics",
-        "monitor_rulebook_processes",
-        "monitor_project_tasks",  # only scheduled in RQ
-        "_import_project",
-        "_sync_project",
-    ],
-)
-@pytest.mark.django_db
-def test_job_uniqueness(module_data):
-    call_log = []
-    lock = Lock()
-
-    def _wrapper_call(shared_list):
-        """Patch fn mock in a thread-safe way inside each thread."""
-        import importlib
-
-        module = importlib.import_module(module_data["module_path"])
-
-        importlib.reload(module)
-
-        with mock.patch(
-            f"{module_data['module_path']}.{module_data['fn_mock']}",
-        ) as fn_mock:
-
-            def record_call(void=None):
-                time.sleep(1)
-                shared_list.append("called")
-
-            fn_mock.side_effect = record_call
-            try:
-                getattr(module, module_data["fn_call"])(
-                    *module_data["fn_args"],
-                )
-            except Exception as e:
-                pytest.fail(
-                    f"Exception raised in {module_data['fn_call']}: {e}"
-                )
-
-    def thread_safe_call():
-        _wrapper_call(ThreadSafeList(call_log, lock))
-
-    with ThreadPoolExecutor(max_workers=2) as executor:
-        futures = [
-            executor.submit(thread_safe_call),
-            executor.submit(thread_safe_call),
-        ]
-        wait(futures, timeout=3)
-
     assert len(call_log) == 1