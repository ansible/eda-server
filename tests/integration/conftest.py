#  Copyright 2023 Red Hat, Inc.
#
#  Licensed under the Apache License, Version 2.0 (the "License");
#  you may not use this file except in compliance with the License.
#  You may obtain a copy of the License at
#
#      http://www.apache.org/licenses/LICENSE-2.0
#
#  Unless required by applicable law or agreed to in writing, software
#  distributed under the License is distributed on an "AS IS" BASIS,
#  WITHOUT WARRANTIES OR CONDITIONS OF ANY KIND, either express or implied.
#  See the License for the specific language governing permissions and
#  limitations under the License.

import logging
from typing import Any, Dict

import pytest
from django.conf import settings
from pytest_redis import factories

<<<<<<< HEAD
from aap_eda.core import enums, models
=======
from aap_eda.core import models
from aap_eda.core.management.commands.create_initial_data import (
    CREDENTIAL_TYPES,
    populate_credential_types,
)
>>>>>>> 2bbec328
from aap_eda.core.tasking import Queue
from aap_eda.core.utils.credentials import inputs_to_store

ADMIN_USERNAME = "test.admin"
ADMIN_PASSWORD = "test.admin.123"
INPUTS = {
    "fields": [
        {"id": "username", "label": "Username", "type": "string"},
        {
            "id": "password",
            "label": "Password",
            "type": "string",
            "secret": True,
        },
        {
            "id": "ssh_key_data",
            "label": "SCM Private Key",
            "type": "string",
            "format": "ssh_private_key",
            "secret": True,
            "multiline": True,
        },
        {
            "id": "ssh_key_unlock",
            "label": "Private Key Passphrase",
            "type": "string",
            "secret": True,
        },
    ]
}

# fixture for pytest-redis plugin
# like django-db for a running redis server
redis_external = factories.redisdb("redis_nooproc")


@pytest.fixture
def test_queue_name():
    # Use a separately named copy of the default queue to prevent
    # cross-environment issues.  Using the eda-server default queue results in
    # tasks run by tests to execute within eda-server context, if the
    # eda-server default worker is running, rather than the test context.
    settings.RQ_QUEUES["test-default"] = settings.RQ_QUEUES["default"]
    return "test-default"


@pytest.fixture
def default_queue(test_queue_name, redis_external) -> Queue:
    return Queue(test_queue_name, connection=redis_external)


@pytest.fixture
def caplog_factory(caplog):
    def _factory(logger):
        logger.setLevel(logging.INFO)
        logger.handlers += [caplog.handler]
        return caplog

    return _factory


@pytest.fixture
def credential_type() -> models.CredentialType:
    """Return a default Credential Type."""
    credential_type = models.CredentialType.objects.create(
        name="default_credential_type", inputs=INPUTS, injectors={}
    )

    return credential_type


@pytest.fixture
<<<<<<< HEAD
def registry_credential_type() -> models.CredentialType:
    """Return a Registry type Credential Type."""
    return models.CredentialType.objects.create(
        name=enums.DefaultCredentialType.REGISTRY,
        inputs={
            "fields": [
                {"id": "username", "label": "Username"},
                {"id": "password", "label": "Password", "secret": True},
            ]
        },
        injectors={},
        managed=False,
    )


@pytest.fixture
def vault_credential_type() -> models.CredentialType:
    return models.CredentialType.objects.create(
        name=enums.DefaultCredentialType.VAULT,
        inputs={
            "fields": [
                {"id": "username", "label": "Username"},
                {"id": "password", "label": "Password", "secret": True},
            ]
        },
        injectors={},
        managed=False,
    )


@pytest.fixture
def default_eda_credential(
    default_organization: models.Organization,
    registry_credential_type: models.CredentialType,
) -> models.EdaCredential:
    """Return a default Credential"""
    return models.EdaCredential.objects.create(
        name="default-eda-credential",
        description="Default EDA Credential",
        credential_type=registry_credential_type,
        inputs=inputs_to_store(
            {"username": "dummy-user", "password": "dummy-password"}
        ),
        organization=default_organization,
    )


@pytest.fixture
def default_vault_credential(
    default_organization: models.Organization,
    vault_credential_type: models.EdaCredential,
) -> models.EdaCredential:
    """Return a default Vault Credential"""
    return models.EdaCredential.objects.create(
        name="default-vault-credential",
        description="Default Vault Credential",
        credential_type=vault_credential_type,
        inputs=inputs_to_store(
            {"username": "dummy-user", "password": "dummy-password"}
        ),
        organization=default_organization,
    )


@pytest.fixture
def credential_payload(
    default_organization: models.Organization,
    registry_credential_type: models.CredentialType,
) -> Dict[str, Any]:
    """Return the payload for creating a new EdaCredential"""
    return {
        "name": "test-credential",
        "description": "Test Credential",
        "credential_type": registry_credential_type,
        "inputs": {"username": "dummy-user", "password": "dummy-password"},
        "organization_id": default_organization.id,
    }


@pytest.fixture
def default_organization() -> models.Organization:
    "Corresponds to migration add_default_organization"
    return models.Organization.objects.get_or_create(
        name=settings.DEFAULT_ORGANIZATION_NAME,
        description="The default organization",
    )[0]
=======
def preseed_credential_types() -> list[models.CredentialType]:
    """Preseed Credential Types."""
    return populate_credential_types(CREDENTIAL_TYPES)
>>>>>>> 2bbec328
<|MERGE_RESOLUTION|>--- conflicted
+++ resolved
@@ -19,15 +19,11 @@
 from django.conf import settings
 from pytest_redis import factories
 
-<<<<<<< HEAD
 from aap_eda.core import enums, models
-=======
-from aap_eda.core import models
 from aap_eda.core.management.commands.create_initial_data import (
     CREDENTIAL_TYPES,
     populate_credential_types,
 )
->>>>>>> 2bbec328
 from aap_eda.core.tasking import Queue
 from aap_eda.core.utils.credentials import inputs_to_store
 
@@ -100,43 +96,14 @@
 
 
 @pytest.fixture
-<<<<<<< HEAD
-def registry_credential_type() -> models.CredentialType:
-    """Return a Registry type Credential Type."""
-    return models.CredentialType.objects.create(
-        name=enums.DefaultCredentialType.REGISTRY,
-        inputs={
-            "fields": [
-                {"id": "username", "label": "Username"},
-                {"id": "password", "label": "Password", "secret": True},
-            ]
-        },
-        injectors={},
-        managed=False,
-    )
-
-
-@pytest.fixture
-def vault_credential_type() -> models.CredentialType:
-    return models.CredentialType.objects.create(
-        name=enums.DefaultCredentialType.VAULT,
-        inputs={
-            "fields": [
-                {"id": "username", "label": "Username"},
-                {"id": "password", "label": "Password", "secret": True},
-            ]
-        },
-        injectors={},
-        managed=False,
-    )
-
-
-@pytest.fixture
 def default_eda_credential(
     default_organization: models.Organization,
-    registry_credential_type: models.CredentialType,
+    preseed_credential_types,
 ) -> models.EdaCredential:
     """Return a default Credential"""
+    registry_credential_type = models.CredentialType.objects.get(
+        name=enums.DefaultCredentialType.REGISTRY
+    )
     return models.EdaCredential.objects.create(
         name="default-eda-credential",
         description="Default EDA Credential",
@@ -151,9 +118,12 @@
 @pytest.fixture
 def default_vault_credential(
     default_organization: models.Organization,
-    vault_credential_type: models.EdaCredential,
+    preseed_credential_types,
 ) -> models.EdaCredential:
     """Return a default Vault Credential"""
+    vault_credential_type = models.CredentialType.objects.get(
+        name=enums.DefaultCredentialType.VAULT
+    )
     return models.EdaCredential.objects.create(
         name="default-vault-credential",
         description="Default Vault Credential",
@@ -168,9 +138,12 @@
 @pytest.fixture
 def credential_payload(
     default_organization: models.Organization,
-    registry_credential_type: models.CredentialType,
+    preseed_credential_types,
 ) -> Dict[str, Any]:
     """Return the payload for creating a new EdaCredential"""
+    registry_credential_type = models.CredentialType.objects.get(
+        name=enums.DefaultCredentialType.REGISTRY
+    )
     return {
         "name": "test-credential",
         "description": "Test Credential",
@@ -187,8 +160,11 @@
         name=settings.DEFAULT_ORGANIZATION_NAME,
         description="The default organization",
     )[0]
-=======
-def preseed_credential_types() -> list[models.CredentialType]:
+
+
+@pytest.fixture
+def preseed_credential_types(
+    default_organization: models.Organization,
+) -> list[models.CredentialType]:
     """Preseed Credential Types."""
-    return populate_credential_types(CREDENTIAL_TYPES)
->>>>>>> 2bbec328
+    return populate_credential_types(CREDENTIAL_TYPES)