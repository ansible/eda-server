--- conflicted
+++ resolved
@@ -42,13 +42,8 @@
 kubernetes = "26.1.*"
 podman = "4.9.*"
 rq-scheduler = "^0.10"
-<<<<<<< HEAD
 # temporarily pinning to devel branch to use RBAC libary
 django-ansible-base = { git = "https://github.com/ansible/django-ansible-base.git", branch = "devel", extras = [
-    "authentication",
-=======
-django-ansible-base = { git = "https://github.com/ansible/django-ansible-base.git", tag = "2024.2.12", extras = [
->>>>>>> 543a3d97
     "channel_auth",
     "rbac",
 ] }
