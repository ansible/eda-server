--- conflicted
+++ resolved
@@ -33,11 +33,7 @@
 dynaconf = ">=3.1.12,<3.3"
 drf-spectacular = ">=0.26.5,<0.27"
 channels = { version = "4.0.*", extras = ["daphne"] }
-<<<<<<< HEAD
-psycopg2-binary = { version = "*", optional = true }
-=======
 psycopg-binary = { version = "*", optional = true }
->>>>>>> 03725ee6
 django-rq = "^2.8.0"
 rq = "1.13.0"
 django-filter = ">23.2,<24"
