[build-system]
requires = ["poetry-core"]
build-backend = "poetry.core.masonry.api"

# -------------------------------------
# Poetry: Metadata
# -------------------------------------

[tool.poetry]
name = "aap-eda"
version = "0.2.0"
description = ""
authors = ["Red Hat, Inc. <info@ansible.com>"]
readme = "README.md"
packages = [{ include = "aap_eda", from = "src" }]

[tool.poetry.scripts]
aap-eda-manage = 'aap_eda.manage:main'

# -------------------------------------
# Poetry: Dependencies
# -------------------------------------
[tool.poetry.extras]
all = ["psycopg2"]
dev = ["psycopg2-binary"]

[tool.poetry.dependencies]
python = ">=3.11,<3.12"
django = ">=4.2,<4.3"
djangorestframework = "3.14.*"
djangorestframework_simplejwt = "5.3.*"
dynaconf = ">=3.1.12,<3.3"
drf-spectacular = ">=0.26.5,<0.27"
channels = { version = "4.0.*", extras = ["daphne"] }
psycopg2 = { version = "2.9.*", optional = true }
psycopg2-binary = { version = "*", optional = true }
django-rq = ">=2.5,<2.9"
rq = ">=1.10.1,<1.14"
django-filter = ">23.2,<24"
pydantic = ">=1.8.1,<1.11"
cryptography = ">=38,<42"
kubernetes = "26.1.*"
podman = "4.9.*"
rq-scheduler = "^0.10"
<<<<<<< HEAD
# temporarily pinning Alan's permissions branch for RBAC work
django-ansible-base = { git = "https://github.com/alancoding/django-ansible-base.git", branch = "django_permissions", extras = [
=======
django-ansible-base = { git = "https://github.com/ansible/django-ansible-base.git", tag = "2024.2.12", extras = [
>>>>>>> abfb35d9
    "authentication",
    "channel_auth",
    "rbac",
] }
jinja2 = ">=3.1.3,<3.2"
django-split-settings = "^1.2.0"
pexpect = "^4.9.0"

[tool.poetry.group.test.dependencies]
pytest = "*"
pytest-django = "*"
pytest-asyncio = "*"
requests = { version = "*", python = "<4.0" }
pytest-cov = "^4.1.0"
pytest-redis = "^3.0.2"
pytest-lazy-fixture = "^0.6.3"

[tool.poetry.group.lint.dependencies]
flake8 = "*"
isort = "*"
black = "*"
flake8-broken-line = { version = "*", python = "<4.0" }
flake8-string-format = "*"
# This is an experimental linter.
ruff = "*"
# The rull claims that the flake8 plugins listed below are re-implemented,
#   These plugins will remain included until it's verified.
pep8-naming = "*"
flake8-bugbear = "*"
flake8-comprehensions = "*"
flake8-debugger = "*"
flake8-docstrings = "*"
flake8-eradicate = { version = "*", python = "<4.0" }
flake8-print = "*"

[tool.poetry.group.dev.dependencies]
ipython = "*"

# -------------------------------------
# Tools
# -------------------------------------

[tool.black]
line-length = 79
target-version = ["py39", "py310"]

[tool.isort]
profile = "black"
combine_as_imports = true
line_length = 79

[tool.ruff]
line-length = 79
select = [
    "E",
    "F",
    "D",   # flake8-docstrings
    "TID", # flake8-tidy-imports
]
extend-ignore = [
    "D1", #  Missing docstrings errors
]

[tool.ruff.per-file-ignores]
"__init__.py" = ["F401"]
"src/aap_eda/core/migrations/*" = ["E501"]
"tests/**/*.py" = [
    "S101",   # Asserts allowed in tests
    "ARG",    # Fixtures are not always used explicitly
    "SLF001", # Call private methods in tests
    "D",      # Docstrings are not required in tests
]

[tool.ruff.flake8-tidy-imports]
ban-relative-imports = "parents"

[tool.ruff.pydocstyle]
convention = "pep257"<|MERGE_RESOLUTION|>--- conflicted
+++ resolved
@@ -42,12 +42,8 @@
 kubernetes = "26.1.*"
 podman = "4.9.*"
 rq-scheduler = "^0.10"
-<<<<<<< HEAD
 # temporarily pinning Alan's permissions branch for RBAC work
 django-ansible-base = { git = "https://github.com/alancoding/django-ansible-base.git", branch = "django_permissions", extras = [
-=======
-django-ansible-base = { git = "https://github.com/ansible/django-ansible-base.git", tag = "2024.2.12", extras = [
->>>>>>> abfb35d9
     "authentication",
     "channel_auth",
     "rbac",
