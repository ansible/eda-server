--- conflicted
+++ resolved
@@ -41,13 +41,10 @@
 kubernetes = "*"
 podman = ">=4.5"
 rq-scheduler = "^0.10"
-<<<<<<< HEAD
-=======
 # Experimental LDAP Integration https://issues.redhat.com/browse/AAP-16938
 # We are temporarily updating it to use latest from devel branch to keep consistency accross
 # other AAP components
 django-ansible-base = { git = "https://github.com/ansible/django-ansible-base.git" }
->>>>>>> 01746bec
 jinja2 = "*"
 
 [tool.poetry.group.test.dependencies]
