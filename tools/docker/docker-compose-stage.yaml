--- conflicted
+++ resolved
@@ -63,12 +63,9 @@
         condition: service_healthy
       postgres:
         condition: service_healthy
-<<<<<<< HEAD
     restart: always
-=======
     volumes:
       - ${EDA_HOST_PODMAN_SOCKET_URL:-/run/user/1000/podman/podman.sock}:/run/podman/podman.sock:z
->>>>>>> 8c259d86
 
   postgres:
     image: 'docker.io/library/postgres:13'
