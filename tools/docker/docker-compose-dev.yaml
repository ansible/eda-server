x-environment: &common-env
  EDA_DB_HOST: postgres
  EDA_MQ_HOST: redis
  DJANGO_SETTINGS_MODULE: ${DJANGO_SETTINGS_MODULE:-aap_eda.settings.development}
  EDA_ALLOWED_HOSTS: '*'
  EDA_DEPLOYMENT_TYPE: ${EDA_DEPLOYMENT_TYPE:-podman}
  EDA_WEBSOCKET_BASE_URL: ${EDA_WEBSOCKET_BASE_URL:-ws://eda-ws:8000}
  EDA_WEBSOCKET_SSL_VERIFY: "no"
  EDA_PODMAN_SOCKET_URL: tcp://podman:8888
  EDA_CONTROLLER_URL: ${EDA_CONTROLLER_URL:-https://awx-example.com}
  EDA_CONTROLLER_TOKEN: ${EDA_CONTROLLER_TOKEN:-some-secret-token}
  EDA_CONTROLLER_SSL_VERIFY: ${EDA_CONTROLLER_SSL_VERIFY:-no}
  EDA_PROTOCOL: http
  EDA_HOST: ${EDA_HOST:-eda-api:8000}
  EDA_SERVER: http://${EDA_HOST:-eda-api:8000}
  EDA_ANSIBLE_RULEBOOK_LOG_LEVEL: ${EDA_ANSIBLE_RULEBOOK_LOG_LEVEL:-'-v'}
  EDA_CONTAINER_NAME_PREFIX: ${EDA_CONTAINER_NAME_PREFIX:-eda}
  EDA_PODMAN_ENV_VARS: ${EDA_PODMAN_ENV_VARS:-'@none None'}
  EDA_MAX_RUNNING_ACTIVATIONS: ${EDA_MAX_RUNNING_ACTIVATIONS:-5}
  EDA_ACTIVATION_RESTART_SECONDS_ON_COMPLETE: ${EDA_ACTIVATION_RESTART_SECONDS_ON_COMPLETE:-5}
  EDA_ACTIVATION_RESTART_SECONDS_ON_FAILURE: ${EDA_ACTIVATION_RESTART_SECONDS_ON_FAILURE:-5}
  EDA_SECRET_KEY: ${EDA_SECRET_KEY:-'insecure'}
  EDA_DEBUG: ${EDA_DEBUG:-True}
  EDA_DB_PASSWORD: ${EDA_DB_PASSWORD:-'secret'}
  EDA_RULEBOOK_WORKER_QUEUES: "activation-node1,activation-node2"
  EDA_ANSIBLE_BASE_JWT_VALIDATE_CERT: ${EDA_ANSIBLE_BASE_JWT_VALIDATE_CERT:-False}
  EDA_ANSIBLE_BASE_JWT_KEY: ${EDA_ANSIBLE_BASE_JWT_KEY:-'https://localhost'}

services:
  podman-pre-setup-node1:
    user: "0"
    image: quay.io/containers/podman:${EDA_PODMAN_VERSION:-v4}
    privileged: true
    command: >-
      chown -R podman /home/podman/.local/share/containers/storage
    volumes:
      - 'podman_data_node1:/home/podman/.local/share/containers/storage'

  podman-pre-setup-node2:
    user: "0"
    image: quay.io/containers/podman:${EDA_PODMAN_VERSION:-v4}
    privileged: true
    command: >-
      chown -R podman /home/podman/.local/share/containers/storage
    volumes:
      - 'podman_data_node2:/home/podman/.local/share/containers/storage'

  podman-node1:
    user: "1000"
    image: quay.io/containers/podman:${EDA_PODMAN_VERSION:-v4}
    privileged: true
    command: >-
      podman system service --time=0 tcp://0.0.0.0:8888
    ports:
      - "${EDA_PODMAN_NODE1_PORT:-8888}:8888"
    volumes:
      - 'podman_data_node1:/home/podman/.local/share/containers/storage'
    depends_on:
     - podman-pre-setup-node1

  podman-node2:
    user: "1000"
    image: quay.io/containers/podman:${EDA_PODMAN_VERSION:-v4}
    privileged: true
    command: >-
      podman system service --time=0 tcp://0.0.0.0:8888
    ports:
      - "${EDA_PODMAN_NODE2_PORT:-8889}:8888"
    volumes:
      - 'podman_data_node2:/home/podman/.local/share/containers/storage'
    depends_on:
     - podman-pre-setup-node2

  eda-ui:
    image: "${EDA_UI_IMAGE:-quay.io/ansible/eda-ui:main}"
    environment: *common-env
    ports:
      - '${EDA_UI_PORT:-8443}:443'
    depends_on:
      eda-api:
        condition: service_healthy

  eda-api:
    image: "${EDA_IMAGE:-localhost/aap-eda}"
    build:
      context: ../../
      dockerfile: tools/docker/Dockerfile
    environment: *common-env
    command:
      - /bin/bash
      - -c
      - >-
        aap-eda-manage migrate
        && aap-eda-manage create_initial_data
        && scripts/create_superuser.sh
        && aap-eda-manage runserver 0.0.0.0:8000
    ports:
      - "${EDA_API_PORT:-8000}:8000"
    depends_on:
      redis:
        condition: service_healthy
      postgres:
        condition: service_healthy
    healthcheck:
      test: [ 'CMD', 'curl', '-q', 'http://localhost:8000/_healthz' ]
      interval: 30s
      timeout: 5s
      retries: 10
    volumes:
      - '../../:/app/src:z'
    networks:
      - service-mesh
      - default

  eda-ws:
    image: "${EDA_IMAGE:-localhost/aap-eda}"
    environment: *common-env
    command:
      - /bin/bash
      - -c
      - >-
        aap-eda-manage runserver 0.0.0.0:8000
    ports:
      - "${EDA_WS_PORT:-8001}:8000"
    depends_on:
      eda-api:
        condition: service_healthy
    volumes:
      - '../../:/app/src:z'

  eda-scheduler:
    image: "${EDA_IMAGE:-localhost/aap-eda}"
    deploy:
      replicas: ${EDA_SCHEDULER_WORKERS:-2}
    environment: *common-env
    command:
      - /bin/bash
      - -c
      - >-
        aap-eda-manage scheduler
    depends_on:
      redis:
        condition: service_healthy
      postgres:
        condition: service_healthy
    volumes:
      - '../../:/app/src:z'

  eda-default-worker:
    deploy:
      replicas: ${EDA_DEFAULT_WORKERS:-2}
    image: "${EDA_IMAGE:-localhost/aap-eda}"
    environment: *common-env
    command:
      - aap-eda-manage
      - rqworker
      - --worker-class
      - aap_eda.core.tasking.DefaultWorker
    depends_on:
      eda-api:
        condition: service_healthy
      redis:
        condition: service_healthy
      postgres:
        condition: service_healthy
    volumes:
      - '../../:/app/src:z'
    restart: always

  eda-activation-worker-node1:
    deploy:
      replicas: ${EDA_ACTIVATION_WORKERS:-2}
    image: "${EDA_IMAGE:-localhost/aap-eda}"
    environment:
      <<: *common-env
      EDA_RULEBOOK_QUEUE_NAME: 'activation-node1'
      EDA_PODMAN_SOCKET_URL: tcp://podman-node1:8888
    command:
      - aap-eda-manage
      - rqworker
      - --worker-class
      - aap_eda.core.tasking.ActivationWorker
    depends_on:
      eda-api:
        condition: service_healthy
      redis:
        condition: service_healthy
      postgres:
        condition: service_healthy
    volumes:
      - '../../:/app/src:z'
    restart: always

  eda-activation-worker-node2:
    deploy:
      replicas: ${EDA_ACTIVATION_WORKERS:-2}
    image: "${EDA_IMAGE:-localhost/aap-eda}"
    environment:
      <<: *common-env
      EDA_RULEBOOK_QUEUE_NAME: 'activation-node2'
      EDA_PODMAN_SOCKET_URL: tcp://podman-node2:8888
    command:
      - aap-eda-manage
      - rqworker
      - --worker-class
      - aap_eda.core.tasking.ActivationWorker
    depends_on:
      eda-api:
        condition: service_healthy
      redis:
        condition: service_healthy
      postgres:
        condition: service_healthy
    volumes:
      - '../../:/app/src:z'
    restart: always


  postgres:
    image: 'quay.io/sclorg/postgresql-15-c9s:latest'
    environment:
      POSTGRESQL_USER: eda
      POSTGRESQL_PASSWORD: secret
      POSTGRESQL_ADMIN_PASSWORD: secret
      POSTGRESQL_DATABASE: eda
    ports:
      - '${EDA_PG_PORT:-5432}:5432'
    volumes:
      - 'postgres_data:/var/lib/pgsql/data'
    healthcheck:
      test: [ 'CMD', 'pg_isready', '-U', 'postgres' ]
      interval: 5s
      timeout: 5s
      retries: 3
      start_period: 5s

  redis:
    image: 'quay.io/fedora/redis-6:latest'
    ports:
      - '${EDA_REDIS_PORT:-6379}:6379'
    healthcheck:
      test: [ 'CMD', 'redis-cli', 'ping' ]
      interval: 5s
      timeout: 5s
      retries: 3
      start_period: 5s

volumes:
<<<<<<< HEAD
  postgres_data: {}
=======
  postgres_data: {}
  podman_data_node1: {}
  podman_data_node2: {}

networks:
  service-mesh:
    name: service-mesh
>>>>>>> c3dd9cc7
<|MERGE_RESOLUTION|>--- conflicted
+++ resolved
@@ -246,14 +246,10 @@
       start_period: 5s
 
 volumes:
-<<<<<<< HEAD
-  postgres_data: {}
-=======
   postgres_data: {}
   podman_data_node1: {}
   podman_data_node2: {}
 
 networks:
   service-mesh:
-    name: service-mesh
->>>>>>> c3dd9cc7
+    name: service-mesh